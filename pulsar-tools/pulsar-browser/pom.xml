<project xmlns="http://maven.apache.org/POM/4.0.0" xmlns:xsi="http://www.w3.org/2001/XMLSchema-instance" xsi:schemaLocation="http://maven.apache.org/POM/4.0.0 http://maven.apache.org/xsd/maven-4.0.0.xsd">
    <modelVersion>4.0.0</modelVersion>

    <parent>
        <groupId>ai.platon.pulsar</groupId>
        <artifactId>pulsar-tools</artifactId>
<<<<<<< HEAD
        <version>1.9.15-SNAPSHOT</version>
=======
        <version>1.10.0-SNAPSHOT</version>
>>>>>>> f7651289
    </parent>

    <name>Pulsar Browser</name>
    <artifactId>pulsar-browser</artifactId>

    <dependencies>
        <dependency>
            <groupId>ai.platon.pulsar</groupId>
            <artifactId>pulsar-common</artifactId>
        </dependency>
        <dependency>
            <groupId>io.dropwizard.metrics</groupId>
            <artifactId>metrics-core</artifactId>
        </dependency>

        <dependency>
            <groupId>javax.websocket</groupId>
            <artifactId>javax.websocket-api</artifactId>
            <version>${websocket.api.version}</version>
        </dependency>
        <dependency>
            <groupId>org.glassfish.tyrus</groupId>
            <artifactId>tyrus-container-grizzly-client</artifactId>
            <version>${tyrus.version}</version>
        </dependency>

        <dependency>
            <groupId>com.github.kklisura.cdt</groupId>
            <artifactId>cdt-java-client</artifactId>
            <version>4.0.0</version>
        </dependency>
    </dependencies>

    <properties>
        <websocket.api.version>1.1</websocket.api.version>
        <tyrus.version>1.13.1</tyrus.version>
    </properties>
</project><|MERGE_RESOLUTION|>--- conflicted
+++ resolved
@@ -4,11 +4,7 @@
     <parent>
         <groupId>ai.platon.pulsar</groupId>
         <artifactId>pulsar-tools</artifactId>
-<<<<<<< HEAD
-        <version>1.9.15-SNAPSHOT</version>
-=======
         <version>1.10.0-SNAPSHOT</version>
->>>>>>> f7651289
     </parent>
 
     <name>Pulsar Browser</name>
