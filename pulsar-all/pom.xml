--- conflicted
+++ resolved
@@ -14,11 +14,7 @@
     <parent>
         <groupId>ai.platon.pulsar</groupId>
         <artifactId>pulsar</artifactId>
-<<<<<<< HEAD
-        <version>1.9.15-SNAPSHOT</version>
-=======
         <version>1.10.0-SNAPSHOT</version>
->>>>>>> f7651289
     </parent>
 
     <artifactId>pulsar-all</artifactId>
