<?xml version="1.0" encoding="UTF-8"?>
<!-- Licensed to the Apache Software Foundation (ASF) under one or more contributor
	license agreements. See the NOTICE file distributed with this work for additional
	information regarding copyright ownership. The ASF licenses this file to
	you under the Apache License, Version 2.0 (the "License"); you may not use
	this file except in compliance with the License. You may obtain a copy of
	the License at http://www.apache.org/licenses/LICENSE-2.0 Unless required
	by applicable law or agreed to in writing, software distributed under the
	License is distributed on an "AS IS" BASIS, WITHOUT WARRANTIES OR CONDITIONS
	OF ANY KIND, either express or implied. See the License for the specific
	language governing permissions and limitations under the License. -->
<project xmlns="http://maven.apache.org/POM/4.0.0" xmlns:xsi="http://www.w3.org/2001/XMLSchema-instance" xsi:schemaLocation="http://maven.apache.org/POM/4.0.0 http://maven.apache.org/xsd/maven-4.0.0.xsd">
    <modelVersion>4.0.0</modelVersion>
    <parent>
        <groupId>ai.platon.pulsar</groupId>
        <artifactId>pulsar-app</artifactId>
<<<<<<< HEAD
        <version>1.13.0-SNAPSHOT</version>
=======
        <version>1.12.7-SNAPSHOT</version>
>>>>>>> bb2348d6
    </parent>

    <artifactId>pulsar-tests</artifactId>
    <name>Pulsar Tests</name>

    <dependencies>
        <!-- Internal Dependencies -->
        <dependency>
            <groupId>ai.platon.pulsar</groupId>
            <artifactId>pulsar-persist</artifactId>
        </dependency>
        <dependency>
            <groupId>ai.platon.pulsar</groupId>
            <artifactId>pulsar-beans</artifactId>
        </dependency>
        <dependency>
            <groupId>ai.platon.pulsar</groupId>
            <artifactId>pulsar-boot</artifactId>
        </dependency>
        <dependency>
            <groupId>ai.platon.pulsar</groupId>
            <artifactId>pulsar-ql</artifactId>
        </dependency>
        <dependency>
            <groupId>ai.platon.pulsar</groupId>
            <artifactId>pulsar-rest</artifactId>
        </dependency>

        <dependency>
            <groupId>ai.platon.pulsar</groupId>
            <artifactId>pulsar-resources</artifactId>
            <scope>test</scope>
            <classifier>tests</classifier>
        </dependency>
        <dependency>
            <groupId>org.springframework.boot</groupId>
            <artifactId>spring-boot-starter-test</artifactId>
            <scope>test</scope>
        </dependency>

        <!-- Required by spring-boot-starter-test, correct the version -->
        <dependency>
            <groupId>net.bytebuddy</groupId>
            <artifactId>byte-buddy</artifactId>
            <version>${byte-buddy.version}</version>
            <scope>test</scope>
        </dependency>
        <dependency>
            <groupId>net.bytebuddy</groupId>
            <artifactId>byte-buddy-agent</artifactId>
            <version>${byte-buddy.version}</version>
            <scope>test</scope>
        </dependency>
    </dependencies>

</project><|MERGE_RESOLUTION|>--- conflicted
+++ resolved
@@ -14,11 +14,7 @@
     <parent>
         <groupId>ai.platon.pulsar</groupId>
         <artifactId>pulsar-app</artifactId>
-<<<<<<< HEAD
-        <version>1.13.0-SNAPSHOT</version>
-=======
         <version>1.12.7-SNAPSHOT</version>
->>>>>>> bb2348d6
     </parent>
 
     <artifactId>pulsar-tests</artifactId>
@@ -48,12 +44,6 @@
         </dependency>
 
         <dependency>
-            <groupId>ai.platon.pulsar</groupId>
-            <artifactId>pulsar-resources</artifactId>
-            <scope>test</scope>
-            <classifier>tests</classifier>
-        </dependency>
-        <dependency>
             <groupId>org.springframework.boot</groupId>
             <artifactId>spring-boot-starter-test</artifactId>
             <scope>test</scope>
