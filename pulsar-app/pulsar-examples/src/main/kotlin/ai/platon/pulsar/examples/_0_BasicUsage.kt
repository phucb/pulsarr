--- conflicted
+++ resolved
@@ -5,18 +5,13 @@
 import kotlinx.coroutines.runBlocking
 
 /**
- * Demonstrates the very basic usage of PulsarRPA.
+ * Demonstrates the very basic usage of Pulsar.
  * */
 fun main() {
     // Create a pulsar session
     val session = PulsarContexts.createSession()
     // The main url we are playing with
-<<<<<<< HEAD
-    val url = "https://www.amazon.com/dp/B09V3KXJPB"
-    val resourceUrl = "https://www.amazon.com/robots.txt"
-=======
     val url = "https://www.amazon.com/dp/B0C1H26C46"
->>>>>>> 8a3476c0
 
     // Load a page from local storage, or fetch it from the Internet if it does not exist or has expired
     val page = session.load(url, "-expires 10s")
@@ -33,11 +28,6 @@
     val document2 = session.loadDocument(url, "-expires 10s")
     // do something with the document
     // ...
-    
-    // Load resource
-    val resource = session.loadResource(resourceUrl, url)
-    // do something with the resource
-    // ...
 
     // Load the portal page and then load all links specified by `-outLink`.
     // Option `-outLink` specifies the cssSelector to select links in the portal page to load.
@@ -47,7 +37,7 @@
     // Load the portal page and submit the out links specified by `-outLink` to the URL pool.
     // Option `-outLink` specifies the cssSelector to select links in the portal page to submit.
     // Option `-topLinks` specifies the maximal number of links selected by `-outLink`.
-    session.submitForOutPages(url, "-expires 1d -itemExpires 7d -outLink a[href~=/dp/] -topLinks 10")
+    session.submitOutPages(url, "-expires 1d -itemExpires 7d -outLink a[href~=/dp/] -topLinks 10")
 
     // Load, parse and scrape fields
     val fields = session.scrape(url, "-expires 10s", "#centerCol",
@@ -70,29 +60,25 @@
     // Java-style async calls
     session.loadAsync(url, "-expires 10s").thenApply(session::parse).thenAccept(session::export)
 
-    println("\n== document")
+    println("== document")
     println(document.title)
     println(document.selectFirstOrNull("title")?.text())
 
-    println("\n== document2")
+    println("== document2")
     println(document2.title)
     println(document2.selectFirstOrNull("title")?.text())
-    
-    println("\n== resource")
-    println("Length: " + resource.contentLength)
-    println("Content: " + resource.contentAsString.split("\n").take(5).joinToString("\t"))
-    
-    println("\n== pages")
+
+    println("== pages")
     println(pages.map { it.url })
 
     val gson = Gson()
-    println("\n== fields")
+    println("== fields")
     println(gson.toJson(fields))
 
-    println("\n== fields2")
+    println("== fields2")
     println(gson.toJson(fields2))
 
-    println("\n== fields3")
+    println("== fields3")
     println(gson.toJson(fields3))
 
     // Wait until all tasks are done.
