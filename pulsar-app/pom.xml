<?xml version="1.0" encoding="UTF-8"?>
<!-- Licensed to the Apache Software Foundation (ASF) under one or more contributor
	license agreements. See the NOTICE file distributed with this work for additional
	information regarding copyright ownership. The ASF licenses this file to
	you under the Apache License, Version 2.0 (the "License"); you may not use
	this file except in compliance with the License. You may obtain a copy of
	the License at http://www.apache.org/licenses/LICENSE-2.0 Unless required
	by applicable law or agreed to in writing, software distributed under the
	License is distributed on an "AS IS" BASIS, WITHOUT WARRANTIES OR CONDITIONS
	OF ANY KIND, either express or implied. See the License for the specific
	language governing permissions and limitations under the License. -->
<project xmlns="http://maven.apache.org/POM/4.0.0" xmlns:xsi="http://www.w3.org/2001/XMLSchema-instance" xsi:schemaLocation="http://maven.apache.org/POM/4.0.0 http://maven.apache.org/xsd/maven-4.0.0.xsd">
    <modelVersion>4.0.0</modelVersion>
    <parent>
        <groupId>ai.platon.pulsar</groupId>
        <artifactId>pulsar</artifactId>
<<<<<<< HEAD
        <version>1.13.0-SNAPSHOT</version>
=======
        <version>1.12.7-SNAPSHOT</version>
>>>>>>> bb2348d6
    </parent>

    <artifactId>pulsar-app</artifactId>
    <packaging>pom</packaging>

    <name>Pulsar App</name>

    <modules>
        <module>pulsar-tests</module>
        <module>pulsar-master</module>
        <module>pulsar-examples</module>
    </modules>
</project><|MERGE_RESOLUTION|>--- conflicted
+++ resolved
@@ -14,11 +14,7 @@
     <parent>
         <groupId>ai.platon.pulsar</groupId>
         <artifactId>pulsar</artifactId>
-<<<<<<< HEAD
-        <version>1.13.0-SNAPSHOT</version>
-=======
         <version>1.12.7-SNAPSHOT</version>
->>>>>>> bb2348d6
     </parent>
 
     <artifactId>pulsar-app</artifactId>
@@ -27,6 +23,7 @@
     <name>Pulsar App</name>
 
     <modules>
+        <module>pulsar-qa</module>
         <module>pulsar-tests</module>
         <module>pulsar-master</module>
         <module>pulsar-examples</module>
