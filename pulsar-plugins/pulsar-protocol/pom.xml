--- conflicted
+++ resolved
@@ -14,11 +14,7 @@
     <parent>
         <groupId>ai.platon.pulsar</groupId>
         <artifactId>pulsar-plugins</artifactId>
-<<<<<<< HEAD
-        <version>2.2.0-SNAPSHOT</version>
-=======
         <version>2.1.3-SNAPSHOT</version>
->>>>>>> ea9a3aed
     </parent>
 
     <artifactId>pulsar-protocol</artifactId>
