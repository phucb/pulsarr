package ai.platon.pulsar.protocol.browser.driver

import ai.platon.pulsar.common.*
import ai.platon.pulsar.common.config.ImmutableConfig
import ai.platon.pulsar.common.config.Parameterized
import ai.platon.pulsar.common.metrics.AppMetrics
import ai.platon.pulsar.crawl.PulsarEventHandler
<<<<<<< HEAD
import ai.platon.pulsar.crawl.fetch.FetchResult
=======
import ai.platon.pulsar.crawl.fetch.FetchTask
>>>>>>> 66267149
import ai.platon.pulsar.crawl.fetch.driver.WebDriver
import ai.platon.pulsar.crawl.fetch.driver.WebDriverCancellationException
import ai.platon.pulsar.crawl.fetch.driver.WebDriverException
import ai.platon.pulsar.crawl.fetch.privacy.BrowserId
import ai.platon.pulsar.persist.WebPage
import ai.platon.pulsar.protocol.browser.emulator.WebDriverPoolException
import com.codahale.metrics.Gauge
import kotlinx.coroutines.sync.Mutex
import kotlinx.coroutines.sync.withLock
import kotlinx.coroutines.withTimeoutOrNull
import org.slf4j.LoggerFactory
import java.time.Duration
import java.time.Instant
import java.util.concurrent.ConcurrentSkipListMap
import java.util.concurrent.ConcurrentSkipListSet
import java.util.concurrent.atomic.AtomicBoolean

<<<<<<< HEAD
class WebDriverTask (
        val browserId: BrowserInstanceId,
        val priority: Int,
        val volatileConfig: VolatileConfig,
        val runWith: suspend (driver: WebDriver) -> FetchResult?
)
=======
class WebDriverTask<R> (
        val browserId: BrowserId,
        val page: WebPage,
        val priority: Int = 0,
        val runWith: suspend (driver: WebDriver) -> R
) {
    val volatileConfig get() = page.conf
    val eventHandler get() = volatileConfig.getBeanOrNull(PulsarEventHandler::class)
}
>>>>>>> 66267149

/**
 * Created by vincent on 18-1-1.
 * Copyright @ 2013-2017 Platon AI. All rights reserved
 */
open class WebDriverPoolManager(
        val driverFactory: WebDriverFactory,
        val immutableConfig: ImmutableConfig,
        val suppressMetrics: Boolean = false
): Parameterized, PreemptChannelSupport("WebDriverPoolManager"), AutoCloseable {
    companion object {
        val DRIVER_CLOSE_TIME_OUT = Duration.ofSeconds(60)
    }

    private val logger = LoggerFactory.getLogger(WebDriverPoolManager::class.java)
    private val closed = AtomicBoolean()
    private val isActive get() = !closed.get() && AppContext.isActive
    private val _driverPools = ConcurrentSkipListMap<BrowserId, LoadingWebDriverPool>()
    private val _retiredDriverPools = ConcurrentSkipListSet<BrowserId>()

    val driverSettings get() = driverFactory.driverSettings
    val idleTimeout = Duration.ofMinutes(18)

    val driverPools: Map<BrowserId, LoadingWebDriverPool> get() = _driverPools
    val retiredDriverPools: Set<BrowserId> get() = _retiredDriverPools

    val startTime = Instant.now()
    var lastActiveTime = startTime
    val idleTime get() = Duration.between(lastActiveTime, Instant.now())
    val isIdle get() = idleTime > idleTimeout

    val numReset by lazy { AppMetrics.reg.meter(this, "numReset") }
    val numTimeout by lazy { AppMetrics.reg.meter(this, "numTimeout") }
    val gauges = mapOf(
            "waitingDrivers" to Gauge { numWaiting },
            "freeDrivers" to Gauge { numFreeDrivers },
            "workingDrivers" to Gauge { numWorkingDrivers },
            "onlineDrivers" to Gauge { numOnline },
            "pTasks" to Gauge { numPreemptiveTasks.get() },
            "runningPTasks" to Gauge { numRunningPreemptiveTasks.get() },
            "pendingNTasks" to Gauge { numPendingNormalTasks.get() },
            "runningNTasks" to Gauge { numRunningNormalTasks.get() },
            "idleTime" to Gauge { idleTime.readable() }
    ).takeUnless { suppressMetrics }

    val numWaiting get() = driverPools.values.sumOf { it.numWaiting.get() }
    val numFreeDrivers get() = driverPools.values.sumOf { it.numFree }
    val numWorkingDrivers get() = driverPools.values.sumOf { it.numWorking.get() }
    val numAvailableDrivers get() = driverPools.values.sumOf { it.numAvailable }
    val numOnline get() = driverPools.values.sumOf { it.onlineDrivers.size }

//    private val launchLock = ReentrantLock()
    private val launchMutex = Mutex()

    init {
        gauges?.let { AppMetrics.reg.registerAll(this, it) }
    }

    @Throws(WebDriverException::class)
    suspend fun <R> run(task: FetchTask, browseFun: suspend (driver: WebDriver) -> R?) =
        run(WebDriverTask(BrowserId.DEFAULT, task.page, task.priority, browseFun))

    /**
     * TODO: consider pro-actor model instead
     *
     * reactor: tell me if you can do this job
     * proactor: here is a job, tell me if you finished it
     *
     * @return The result of action, or null if timeout
     * */
<<<<<<< HEAD
    suspend fun run(browserId: BrowserInstanceId, priority: Int, volatileConfig: VolatileConfig,
                        action: suspend (driver: WebDriver) -> FetchResult?
    ) = run(WebDriverTask(browserId, priority, volatileConfig, action))

    suspend fun run(task: WebDriverTask): FetchResult? {
=======
    @Throws(WebDriverException::class, WebDriverPoolException::class)
    suspend fun <R> run(browserId: BrowserId, task: FetchTask,
                        browseFun: suspend (driver: WebDriver) -> R?
    ) = run(WebDriverTask(browserId, task.page, task.priority, browseFun))

    @Throws(WebDriverException::class, WebDriverPoolException::class)
    suspend fun <R> run(task: WebDriverTask<R>): R? {
>>>>>>> 66267149
        lastActiveTime = Instant.now()
        return run0(task).also { lastActiveTime = Instant.now() }
    }

    /**
     * Create a driver pool, but the driver pool is not added to [driverPools]
     * */
    fun createUnmanagedDriverPool(
        browserId: BrowserId = BrowserId.DEFAULT, priority: Int = 0
    ): LoadingWebDriverPool {
        val conf = volatileConfig ?: immutableConfig
        return LoadingWebDriverPool(browserId, priority, driverFactory, immutableConfig)
    }

    fun isRetiredPool(browserId: BrowserId) = retiredDriverPools.contains(browserId)

    /**
     * Cancel the fetch task specified by [url] remotely.
     * NOTE: A cancel request should run immediately not waiting for any browser task return.
     * */
    fun cancel(url: String): WebDriver? {
        var driver: WebDriver? = null
        driverPools.values.forEach { driverPool ->
<<<<<<< HEAD
            driver = driverPool.firstOrNull { it.navigateEntry.pageUrl == url }?.also {
=======
            driver = driverPool.onlineDrivers.lastOrNull { it.navigateEntry.pageUrl == url }?.also {
>>>>>>> 66267149
                it.cancel()
            }
        }
        return driver
    }

    /**
     * Cancel the fetch task specified by [url] remotely
     * NOTE: A cancel request should run immediately not waiting for any browser task return
     * */
    fun cancel(browserId: BrowserId, url: String): WebDriver? {
        val driverPool = driverPools[browserId] ?: return null
        return driverPool.firstOrNull { it.navigateEntry.pageUrl == url }?.also { it.cancel() }
    }

    /**
     * Cancel all the fetch tasks, stop loading all pages
     * */
    fun cancelAll() {
        driverPools.values.forEach { it.cancelAll() }
    }

    /**
     * Cancel all the fetch tasks, stop loading all pages
     * */
    fun cancelAll(browserId: BrowserId) {
        val driverPool = driverPools[browserId] ?: return
        driverPool.cancelAll()
    }

    /**
     * Cancel all running tasks and close all web drivers
     * */
    fun closeDriverPool(browserId: BrowserId, timeToWait: Duration) {
        numReset.mark()
        // Mark all drivers are canceled
        doCloseDriverPool(browserId)
    }

    fun formatStatus(browserId: BrowserId, verbose: Boolean = false): String {
        return _driverPools[browserId]?.formatStatus(verbose)?:""
    }

    override fun close() {
        if (closed.compareAndSet(false, true)) {
            _driverPools.keys.forEach { doCloseDriverPool(it) }
            _driverPools.clear()
            logger.info("Web driver pool manager is closed")
            if (gauges?.entries?.isEmpty() == false || _driverPools.isNotEmpty()) {
                val s = formatStatus(true)
                if (s.isNotEmpty()) {
                    logger.info(s)
                }
            }
        }
    }

    override fun toString(): String = formatStatus(false)

<<<<<<< HEAD
    private suspend fun run0(task: WebDriverTask): FetchResult? {
=======
    @Throws(WebDriverException::class)
    private suspend fun <R> run0(task: WebDriverTask<R>): R? {
>>>>>>> 66267149
        val browserId = task.browserId
        var result: FetchResult? = null
        whenNormalDeferred {
            if (!isActive) {
                return@whenNormalDeferred null
            }

            if (isRetiredPool(browserId)) {
                throw WebDriverPoolException("Web driver pool is retired | $browserId")
            }

            val driverPool = computeDriverPoolIfAbsent(browserId, task)
            if (!driverPool.isActive) {
                throw WebDriverPoolException("Driver pool is already closed | $driverPool | $browserId")
            }

            var driver: WebDriver? = null
            try {
                // Mutual exclusion for coroutines.
                driver = launchMutex.withLock {
                    if (isActive) poll(driverPool, task) else return@whenNormalDeferred null
                }

                result = runWithTimeout(task, driver)
            } finally {
                driver?.let { driverPool.put(it) }
            }
        }

        return result
    }

<<<<<<< HEAD
    private fun poll(driverPool: LoadingWebDriverPool, task: WebDriverTask): WebDriver {
        val pollingDriverTimeout = driverSettings.pollingDriverTimeout
        val driver = driverPool.poll(task.priority, task.volatileConfig, pollingDriverTimeout)
        driver.startWork()
        return driver
    }

    private fun firstLaunch(driverPool: LoadingWebDriverPool, task: WebDriverTask): WebDriver {
        val pollingDriverTimeout = driverSettings.pollingDriverTimeout

        onBeforeBrowserLaunch(task.volatileConfig)
=======
    private suspend fun <R> runWithTimeout(task: WebDriverTask<R>, driver: WebDriver): R? {
        // do not take up too much time on this driver
        val fetchTaskTimeout = driverSettings.fetchTaskTimeout
        val result = withTimeoutOrNull(fetchTaskTimeout.toMillis()) {
            if (isActive) task.runWith(driver) else null
        }
>>>>>>> 66267149

        if (result == null) {
            numTimeout.mark()

            // This should not happen since the task itself should handle the timeout event
            val browserId = driver.browserId
            logger.warn("Coroutine timeout({}) (by [withTimeoutOrNull]) | {} | {}",
                fetchTaskTimeout.readable(), formatStatus(browserId), browserId)
        }

        return result
    }

    private suspend fun <R> poll(driverPool: LoadingWebDriverPool, task: WebDriverTask<R>): WebDriver {
        val notLaunched = driverPool.launched.compareAndSet(false, true)
        return if (notLaunched) {
            launchAndPoll(driverPool, task)
        } else {
            pollWebDriver(driverPool, task)
        }
    }

    private suspend fun <R> launchAndPoll(driverPool: LoadingWebDriverPool, task: WebDriverTask<R>): WebDriver {
        val eventHandler = task.eventHandler?.loadEventHandler
        val page = task.page

        runSafely("onBeforeBrowserLaunch") { eventHandler?.onWillLaunchBrowser?.invoke(page) }

        return pollWebDriver(driverPool, task).also { driver ->
            runSafely("onAfterBrowserLaunch") { eventHandler?.onBrowserLaunched?.invoke(page, driver) }
        }
    }

    private fun <R> pollWebDriver(driverPool: LoadingWebDriverPool, task: WebDriverTask<R>): WebDriver {
        val timeout = driverSettings.pollingDriverTimeout
        val driver = driverPool.poll(task.priority, task.volatileConfig, timeout)
        driver.startWork()
        return driver
    }

    @Synchronized
<<<<<<< HEAD
    private fun computeDriverPoolIfAbsent(browserId: BrowserInstanceId, task: WebDriverTask): LoadingWebDriverPool {
        return driverPools.computeIfAbsent(browserId) {
            createUnmanagedDriverPool(browserId, task.priority, task.volatileConfig)
        }
=======
    private fun <R> computeDriverPoolIfAbsent(
        browserId: BrowserId, task: WebDriverTask<R>
    ): LoadingWebDriverPool {
        return _driverPools.computeIfAbsent(browserId) { createUnmanagedDriverPool(browserId, task.priority) }
>>>>>>> 66267149
    }

    private fun doCloseDriverPool(browserId: BrowserId) {
        // `preempt` prevents new tasks from being accepted
        preempt {
            _retiredDriverPools.add(browserId)

            val isGUI = driverSettings.isGUI
            val displayMode = driverSettings.displayMode
            val driverPool = when {
                !isGUI -> _driverPools.remove(browserId)
                isGUI && driverPools.size > 10 -> {
                    driverPools.values.filter { it.isRetired }.minByOrNull { it.lastActiveTime }
                }
                else -> null
            }

            if (driverPool != null) {
                driverPool.isRetired = true
                logger.info(driverPool.formatStatus(verbose = true))
                logger.info("Closing driver pool with {} mode | {}", displayMode, browserId)
                driverPool.close()
            } else {
                logger.info("Web drivers are in {} mode, please close it manually | {} ", displayMode, browserId)
            }

            driverFactory.browserManager.close(browserId)
        }
    }

    private fun formatStatus(verbose: Boolean = false): String {
        val sb = StringBuilder()
        if (driverPools.isNotEmpty()) {
            driverPools.entries.joinTo(sb, "\n") { it.value.formatStatus(verbose) + " | " + it.key }
        }
        return sb.toString()
    }

    private suspend fun runSafely(name: String, action: suspend () -> Unit) {
        if (!isActive) {
            return
        }

        try {
            action()
        } catch (e: WebDriverCancellationException) {
            logger.info("Web driver is cancelled")
        } catch (e: WebDriverException) {
            logger.warn(e.brief("[Ignored][$name] "))
        } catch (e: Exception) {
            logger.warn(e.stringify("[Ignored][$name] "))
        } catch (e: Throwable) {
            logger.error(e.stringify("[Unexpected][$name] "))
        }
    }
}<|MERGE_RESOLUTION|>--- conflicted
+++ resolved
@@ -5,11 +5,7 @@
 import ai.platon.pulsar.common.config.Parameterized
 import ai.platon.pulsar.common.metrics.AppMetrics
 import ai.platon.pulsar.crawl.PulsarEventHandler
-<<<<<<< HEAD
-import ai.platon.pulsar.crawl.fetch.FetchResult
-=======
 import ai.platon.pulsar.crawl.fetch.FetchTask
->>>>>>> 66267149
 import ai.platon.pulsar.crawl.fetch.driver.WebDriver
 import ai.platon.pulsar.crawl.fetch.driver.WebDriverCancellationException
 import ai.platon.pulsar.crawl.fetch.driver.WebDriverException
@@ -27,14 +23,6 @@
 import java.util.concurrent.ConcurrentSkipListSet
 import java.util.concurrent.atomic.AtomicBoolean
 
-<<<<<<< HEAD
-class WebDriverTask (
-        val browserId: BrowserInstanceId,
-        val priority: Int,
-        val volatileConfig: VolatileConfig,
-        val runWith: suspend (driver: WebDriver) -> FetchResult?
-)
-=======
 class WebDriverTask<R> (
         val browserId: BrowserId,
         val page: WebPage,
@@ -44,7 +32,6 @@
     val volatileConfig get() = page.conf
     val eventHandler get() = volatileConfig.getBeanOrNull(PulsarEventHandler::class)
 }
->>>>>>> 66267149
 
 /**
  * Created by vincent on 18-1-1.
@@ -115,13 +102,6 @@
      *
      * @return The result of action, or null if timeout
      * */
-<<<<<<< HEAD
-    suspend fun run(browserId: BrowserInstanceId, priority: Int, volatileConfig: VolatileConfig,
-                        action: suspend (driver: WebDriver) -> FetchResult?
-    ) = run(WebDriverTask(browserId, priority, volatileConfig, action))
-
-    suspend fun run(task: WebDriverTask): FetchResult? {
-=======
     @Throws(WebDriverException::class, WebDriverPoolException::class)
     suspend fun <R> run(browserId: BrowserId, task: FetchTask,
                         browseFun: suspend (driver: WebDriver) -> R?
@@ -129,7 +109,6 @@
 
     @Throws(WebDriverException::class, WebDriverPoolException::class)
     suspend fun <R> run(task: WebDriverTask<R>): R? {
->>>>>>> 66267149
         lastActiveTime = Instant.now()
         return run0(task).also { lastActiveTime = Instant.now() }
     }
@@ -140,7 +119,6 @@
     fun createUnmanagedDriverPool(
         browserId: BrowserId = BrowserId.DEFAULT, priority: Int = 0
     ): LoadingWebDriverPool {
-        val conf = volatileConfig ?: immutableConfig
         return LoadingWebDriverPool(browserId, priority, driverFactory, immutableConfig)
     }
 
@@ -153,11 +131,7 @@
     fun cancel(url: String): WebDriver? {
         var driver: WebDriver? = null
         driverPools.values.forEach { driverPool ->
-<<<<<<< HEAD
-            driver = driverPool.firstOrNull { it.navigateEntry.pageUrl == url }?.also {
-=======
             driver = driverPool.onlineDrivers.lastOrNull { it.navigateEntry.pageUrl == url }?.also {
->>>>>>> 66267149
                 it.cancel()
             }
         }
@@ -217,14 +191,10 @@
 
     override fun toString(): String = formatStatus(false)
 
-<<<<<<< HEAD
-    private suspend fun run0(task: WebDriverTask): FetchResult? {
-=======
     @Throws(WebDriverException::class)
     private suspend fun <R> run0(task: WebDriverTask<R>): R? {
->>>>>>> 66267149
         val browserId = task.browserId
-        var result: FetchResult? = null
+        var result: R? = null
         whenNormalDeferred {
             if (!isActive) {
                 return@whenNormalDeferred null
@@ -255,26 +225,12 @@
         return result
     }
 
-<<<<<<< HEAD
-    private fun poll(driverPool: LoadingWebDriverPool, task: WebDriverTask): WebDriver {
-        val pollingDriverTimeout = driverSettings.pollingDriverTimeout
-        val driver = driverPool.poll(task.priority, task.volatileConfig, pollingDriverTimeout)
-        driver.startWork()
-        return driver
-    }
-
-    private fun firstLaunch(driverPool: LoadingWebDriverPool, task: WebDriverTask): WebDriver {
-        val pollingDriverTimeout = driverSettings.pollingDriverTimeout
-
-        onBeforeBrowserLaunch(task.volatileConfig)
-=======
     private suspend fun <R> runWithTimeout(task: WebDriverTask<R>, driver: WebDriver): R? {
         // do not take up too much time on this driver
         val fetchTaskTimeout = driverSettings.fetchTaskTimeout
         val result = withTimeoutOrNull(fetchTaskTimeout.toMillis()) {
             if (isActive) task.runWith(driver) else null
         }
->>>>>>> 66267149
 
         if (result == null) {
             numTimeout.mark()
@@ -316,17 +272,10 @@
     }
 
     @Synchronized
-<<<<<<< HEAD
-    private fun computeDriverPoolIfAbsent(browserId: BrowserInstanceId, task: WebDriverTask): LoadingWebDriverPool {
-        return driverPools.computeIfAbsent(browserId) {
-            createUnmanagedDriverPool(browserId, task.priority, task.volatileConfig)
-        }
-=======
     private fun <R> computeDriverPoolIfAbsent(
         browserId: BrowserId, task: WebDriverTask<R>
     ): LoadingWebDriverPool {
         return _driverPools.computeIfAbsent(browserId) { createUnmanagedDriverPool(browserId, task.priority) }
->>>>>>> 66267149
     }
 
     private fun doCloseDriverPool(browserId: BrowserId) {
