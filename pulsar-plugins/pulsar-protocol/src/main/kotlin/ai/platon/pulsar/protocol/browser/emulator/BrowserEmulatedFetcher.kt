--- conflicted
+++ resolved
@@ -1,20 +1,6 @@
 package ai.platon.pulsar.protocol.browser.emulator
 
-<<<<<<< HEAD
-import ai.platon.pulsar.common.AppContext
-import ai.platon.pulsar.common.brief
-import ai.platon.pulsar.common.config.ImmutableConfig
 import ai.platon.pulsar.common.config.VolatileConfig
-import ai.platon.pulsar.common.stringify
-import ai.platon.pulsar.crawl.PulsarEventHandler
-import ai.platon.pulsar.crawl.fetch.FetchResult
-import ai.platon.pulsar.crawl.fetch.FetchTask
-import ai.platon.pulsar.crawl.fetch.driver.WebDriver
-import ai.platon.pulsar.crawl.fetch.driver.WebDriverCancellationException
-import ai.platon.pulsar.crawl.fetch.driver.WebDriverException
-=======
-import ai.platon.pulsar.common.config.VolatileConfig
->>>>>>> f7651289
 import ai.platon.pulsar.crawl.fetch.privacy.PrivacyManager
 import ai.platon.pulsar.crawl.protocol.Response
 import ai.platon.pulsar.persist.WebPage
@@ -24,18 +10,7 @@
  * Created by vincent on 18-1-1.
  * Copyright @ 2013-2017 Platon AI. All rights reserved
  */
-<<<<<<< HEAD
-open class BrowserEmulatedFetcher(
-    val privacyManager: PrivacyManager,
-    val driverPoolManager: WebDriverPoolManager,
-    val browserEmulator: BrowserEmulator,
-    private val immutableConfig: ImmutableConfig,
-    private val closeCascaded: Boolean = false
-): AutoCloseable {
-    private val logger = LoggerFactory.getLogger(BrowserEmulatedFetcher::class.java)!!
-=======
 interface BrowserEmulatedFetcher: AutoCloseable {
->>>>>>> f7651289
 
     val privacyManager: PrivacyManager
     val driverPoolManager: WebDriverPoolManager
@@ -63,71 +38,5 @@
 
     fun cancel(page: WebPage)
 
-<<<<<<< HEAD
-    /**
-     * Fetch page content
-     * */
-    private suspend fun fetchTaskDeferred(task: FetchTask): Response {
-        return privacyManager.run(task) { _, driver -> doFetch(task, driver) }.response
-    }
-
-    private suspend fun doFetch(task: FetchTask, driver: WebDriver): FetchResult {
-        if (!isActive) {
-            return FetchResult.canceled(task)
-        }
-
-        val volatileConfig = task.page.conf
-        val eventHandler = volatileConfig.getBeanOrNull(PulsarEventHandler::class)?.simulateEventHandler
-
-        runSafely("onWillFetch") { eventHandler?.onWillFetch?.invoke(task.page, driver) }
-
-        val result = browserEmulator.fetch(task, driver)
-
-        runSafely("onFetched") { eventHandler?.onFetched?.invoke(task.page, driver) }
-
-        return result
-    }
-
-    fun reset() {
-        TODO("Not implemented")
-    }
-
-    fun cancel(page: WebPage) {
-        TODO("Not implemented")
-    }
-
-    fun cancelAll() {
-        TODO("Not implemented")
-    }
-
-    override fun close() {
-        if (closed.compareAndSet(false, true)) {
-            if (closeCascaded) {
-                browserEmulator.close()
-                driverPoolManager.close()
-                privacyManager.close()
-            }
-        }
-    }
-
-    private suspend fun runSafely(name: String, action: suspend () -> Unit) {
-        if (!isActive) {
-            return
-        }
-
-        try {
-            action()
-        } catch (e: WebDriverCancellationException) {
-            logger.info("Web driver is cancelled")
-        } catch (e: WebDriverException) {
-            logger.warn(e.brief("[Ignored][$name] "))
-        } catch (e: Exception) {
-            logger.warn(e.stringify("[Ignored][$name] "))
-        } catch (e: Throwable) {
-            logger.error(e.stringify("[Unexpected][$name] "))
-        }
-    }
-=======
     fun cancelAll()
->>>>>>> f7651289
 }