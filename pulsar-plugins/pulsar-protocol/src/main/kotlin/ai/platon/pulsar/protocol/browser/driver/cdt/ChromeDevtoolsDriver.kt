package ai.platon.pulsar.protocol.browser.driver.cdt

import ai.platon.pulsar.browser.common.BrowserSettings
import ai.platon.pulsar.browser.driver.chrome.*
import ai.platon.pulsar.browser.driver.chrome.impl.ChromeImpl
import ai.platon.pulsar.browser.driver.chrome.util.ChromeDriverException
import ai.platon.pulsar.browser.driver.chrome.util.ChromeRPCException
import ai.platon.pulsar.common.AppContext
import ai.platon.pulsar.common.browser.BrowserType
import ai.platon.pulsar.common.geometric.OffsetD
import ai.platon.pulsar.common.geometric.PointD
import ai.platon.pulsar.common.geometric.RectD
<<<<<<< HEAD
import ai.platon.pulsar.crawl.fetch.driver.AbstractWebDriver
import ai.platon.pulsar.crawl.fetch.driver.NavigateEntry
import ai.platon.pulsar.crawl.fetch.driver.WebDriverCancellationException
import ai.platon.pulsar.crawl.fetch.driver.WebDriverException
=======
import ai.platon.pulsar.crawl.fetch.driver.*
>>>>>>> f7651289
import com.fasterxml.jackson.module.kotlin.jacksonObjectMapper
import com.fasterxml.jackson.module.kotlin.readValue
import com.github.kklisura.cdt.protocol.types.network.Cookie
import com.github.kklisura.cdt.protocol.types.page.Viewport
import kotlinx.coroutines.delay
import org.slf4j.LoggerFactory
import java.time.Duration
import java.time.Instant
import java.util.concurrent.atomic.AtomicBoolean
import java.util.concurrent.atomic.AtomicInteger

class ChromeDevtoolsDriver(
    private val chromeTab: ChromeTab,
    private val devTools: RemoteDevTools,
    private val browserSettings: BrowserSettings,
    override val browser: ChromeDevtoolsBrowser,
) : AbstractWebDriver(browser) {

    private val logger = LoggerFactory.getLogger(ChromeDevtoolsDriver::class.java)!!

    override val browserType: BrowserType = BrowserType.PULSAR_CHROME

    val openSequence = 1 + browser.drivers.size
    //    val chromeTabTimeout get() = browserSettings.fetchTaskTimeout.plusSeconds(20)
    val chromeTabTimeout get() = Duration.ofMinutes(2)
<<<<<<< HEAD
    val userAgent get() = BrowserSettings.randomUserAgent()
=======
>>>>>>> f7651289
    val isSPA get() = browserSettings.isSPA

    val enableUrlBlocking get() = browserSettings.isUrlBlockingEnabled
    private val _blockedURLs = mutableListOf<String>()
    val blockedURLs: List<String> get() = _blockedURLs

<<<<<<< HEAD
    val enableUrlBlocking get() = browserSettings.enableUrlBlocking
    val blockingUrls = mutableListOf<String>()

    private val pageHandler = PageHandler(devTools, browserSettings)
    private val screenshot = Screenshot(pageHandler, devTools)
=======
    private val page = PageHandler(devTools, browserSettings)
    private val screenshot = Screenshot(page, devTools)
>>>>>>> f7651289

    private var isFirstLaunch = openSequence == 1
    private var lastSessionId: String? = null
    private var navigateUrl = chromeTab.url ?: ""

    private val browserAPI get() = devTools.browser
    private val pageAPI get() = devTools.page.takeIf { isActive }
    private val targetAPI get() = devTools.target
    private val domAPI get() = devTools.dom.takeIf { isActive }
    private val cssAPI get() = devTools.css.takeIf { isActive }
    private val inputAPI get() = devTools.input.takeIf { isActive }
    private val mainFrameAPI get() = pageAPI?.frameTree?.frame
    private val networkAPI get() = devTools.network.takeIf { isActive }
    private val fetchAPI get() = devTools.fetch.takeIf { isActive }
    private val runtimeAPI get() = devTools.runtime.takeIf { isActive }
    private val emulationAPI get() = devTools.emulation.takeIf { isActive }

    private val mouse get() = page.mouse.takeIf { isActive }
    private val keyboard get() = page.keyboard.takeIf { isActive }

    private var mainRequestId: String? = null
    private var mainRequestHeaders: Map<String, Any> = mapOf()
    private var mainRequestCookies: List<Map<String, String>> = listOf()
    private var numResponseReceived = AtomicInteger()
<<<<<<< HEAD

=======
>>>>>>> f7651289
    private val rpc = RobustRPC(this)

    private val enableStartupScript get() = browserSettings.isStartupScriptEnabled
    private val closed = AtomicBoolean()

    override var lastActiveTime = Instant.now()
    val isGone get() = closed.get() || !AppContext.isActive || !devTools.isOpen
    val isActive get() = !isGone
    /**
     * Expose the underlying implementation, used for development purpose
     * */
    val implementation get() = devTools

    init {
        val userAgent = browser.userAgent
        if (userAgent != null && userAgent.isNotEmpty()) {
            emulationAPI?.setUserAgentOverride(userAgent)
        }
    }

    override suspend fun addInitScript(script: String) {
        try {
            rpc.invokeDeferred("addInitScript") {
                pageAPI?.enable()
                val script0 = browserSettings.confuser.confuse(script)
                pageAPI?.addScriptToEvaluateOnNewDocument(script0)
            }
        } catch (e: ChromeRPCException) {
            rpc.handleRPCException(e, "addInitScript")
        }
    }

    override suspend fun addBlockedURLs(urls: List<String>) {
<<<<<<< HEAD
        blockingUrls.addAll(urls)
=======
        _blockedURLs.addAll(urls)
>>>>>>> f7651289
    }

    override suspend fun setTimeouts(browserSettings: BrowserSettings) {
    }

    @Throws(WebDriverException::class)
    override suspend fun navigateTo(entry: NavigateEntry) {
        browser.emit1(BrowserEvents.willNavigate, entry)
        navigateHistory.add(entry)

        this.navigateEntry = entry

        try {
            rpc.invokeDeferred("navigateTo") {
                if (enableStartupScript) getInvaded(entry.url) else getNoInvaded(entry.url)
            }
        } catch (e: ChromeRPCException) {
            rpc.handleRPCException(e, "navigateTo", entry.url)
        }
    }

    @Throws(WebDriverException::class)
    override suspend fun mainRequestHeaders(): Map<String, Any> {
        return mainRequestHeaders
    }

    @Throws(WebDriverException::class)
    override suspend fun mainRequestCookies(): List<Map<String, String>> {
        return mainRequestCookies
    }

    @Throws(WebDriverException::class)
    override suspend fun getCookies(): List<Map<String, String>> {
        return try {
            rpc.invokeDeferred("getCookies") { getCookies0() } ?: listOf()
        } catch (e: ChromeRPCException) {
            rpc.handleRPCException(e, "getCookies")
            listOf()
        }
    }

    @Throws(WebDriverException::class)
    private fun getCookies0(): List<Map<String, String>> {
        networkAPI?.enable()
        val cookies = networkAPI?.cookies?.map { serialize(it) }
        networkAPI?.disable()
        return cookies ?: listOf()
    }

    private fun serialize(cookie: Cookie): Map<String, String> {
        val mapper = jacksonObjectMapper()
        val json = mapper.writeValueAsString(cookie)
        val map: Map<String, String?> = mapper.readValue(json)
        return map.filterValues { it != null }.mapValues { it.toString() }
    }

    @Throws(WebDriverException::class)
    override suspend fun pause() {
        try {
            rpc.invokeDeferred("pause") {
                pageAPI?.stopLoading()
            }
        } catch (e: ChromeRPCException) {
            rpc.handleRPCException(e, "pause")
        }
    }

    @Throws(WebDriverException::class)
    override suspend fun stop() {
        navigateEntry.stopped = true
        try {
            if (browser.isGUI) {
                // in gui mode, just stop the loading, so we can make a diagnosis
                pageAPI?.stopLoading()
            } else {
                // go to about:blank, so the browser stops the previous page and release all resources
                navigateTo(ChromeImpl.ABOUT_BLANK_PAGE)
            }

            handleRedirect()
            // dumpCookies()
            // TODO: it might be better to do this using a scheduled task
            cleanTabs()
        } catch (e: ChromeRPCException) {
            rpc.handleRPCException(e, "terminate")
        } catch (e: ChromeDriverException) {
            logger.info("Terminate exception: {}", e.message)
        }
    }

    @Throws(WebDriverException::class)
    override suspend fun terminate() {

        stop()
    }

    @Throws(WebDriverException::class)
    override suspend fun evaluate(expression: String): Any? {
        try {
            return rpc.invokeDeferred("evaluate") { page.evaluate(expression) }
        } catch (e: ChromeRPCException) {
            rpc.handleRPCException(e, "evaluate")
        }

        return null
    }

    override val sessionId: String?
        @Throws(WebDriverException::class)
        get() {
            lastSessionId = try {
                if (!isActive) null else mainFrameAPI?.id
            } catch (e: ChromeRPCException) {
                rpc.handleRPCException(e, "sessionId")
                null
            }
            return lastSessionId
        }

    @Throws(WebDriverException::class)
    override suspend fun currentUrl(): String {
        navigateUrl = try {
            return rpc.invokeDeferred("currentUrl") {
                mainFrameAPI?.url ?: navigateUrl
            } ?: ""
        } catch (e: ChromeRPCException) {
            rpc.handleRPCException(e, "currentUrl")
            ""
        }

        return navigateUrl
    }

    @Throws(WebDriverException::class)
    override suspend fun exists(selector: String): Boolean {
        try {
            val nodeId = querySelector(selector)
            return nodeId != null && nodeId > 0
        } catch (e: ChromeRPCException) {
            rpc.handleRPCException(e, "exists $selector")
        }

        return false
    }

    @Throws(WebDriverException::class)
    override suspend fun isVisible(selector: String): Boolean {
        try {
            return page.visible(selector)
        } catch (e: ChromeRPCException) {
            rpc.handleRPCException(e, "visible $selector")
        }

        return false
    }

    /**
     * Wait until [selector] for [timeout] at most
     * */
    @Throws(WebDriverException::class)
    override suspend fun waitForSelector(selector: String, timeout: Duration): Long {
        val timeoutMillis = timeout.toMillis()
        val startTime = System.currentTimeMillis()
        var elapsedTime = 0L

        try {
            var nodeId = querySelector(selector)
            while (elapsedTime < timeoutMillis && (nodeId == null || nodeId <= 0) && isActive) {
                gap("waitForSelector")
                elapsedTime = System.currentTimeMillis() - startTime
                nodeId = querySelector(selector)
            }

            return timeoutMillis - elapsedTime
        } catch (e: ChromeRPCException) {
            rpc.handleRPCException(e, "waitForSelector $selector")
        }

        return -1L
    }

    @Throws(WebDriverException::class)
    override suspend fun waitForNavigation(timeout: Duration): Long {
        try {
            val oldUrl = currentUrl()
            var navigated = isNavigated(oldUrl)
            val startTime = System.currentTimeMillis()
            var elapsedTime = 0L

            val timeoutMillis = timeout.toMillis()

            while (elapsedTime < timeoutMillis && !navigated && isActive) {
                gap("waitForNavigation")
                elapsedTime = System.currentTimeMillis() - startTime
                navigated = isNavigated(oldUrl)
            }

            return timeoutMillis - elapsedTime
        } catch (e: ChromeRPCException) {
            rpc.handleRPCException(e, "waitForNavigation $timeout")
        }

        return -1
    }

    @Throws(WebDriverException::class)
    private suspend fun isNavigated(oldUrl: String): Boolean {
        if (oldUrl != currentUrl()) {
            return true
        }

        // TODO: other signals

        return false
    }

    @Throws(WebDriverException::class)
    override suspend fun mouseWheelDown(count: Int, deltaX: Double, deltaY: Double, delayMillis: Long) {
        try {
            rpc.invokeDeferred("mouseWheelDown", 1) {
                repeat(count) { i ->
                    if (i > 0) {
                        if (delayMillis > 0) gap(delayMillis) else gap("mouseWheel")
                    }

                    mouse?.wheel(deltaX, deltaY)
                }
            }
        } catch (e: ChromeRPCException) {
            rpc.handleRPCException(e, "mouseWheelDown")
        }
    }

    @Throws(WebDriverException::class)
    override suspend fun mouseWheelUp(count: Int, deltaX: Double, deltaY: Double, delayMillis: Long) {
        try {
            rpc.invokeDeferred("mouseWheelUp", 1) {
                repeat(count) { i ->
                    if (i > 0) {
                        if (delayMillis > 0) gap(delayMillis) else gap("mouseWheel")
                    }

                    mouse?.wheel(deltaX, deltaY)
                }
            }
        } catch (e: ChromeRPCException) {
            rpc.handleRPCException(e, "mouseWheelUp")
        }
    }

    @Throws(WebDriverException::class)
    override suspend fun moveMouseTo(x: Double, y: Double) {
        try {
            rpc.invokeDeferred("moveMouseTo") {
                mouse?.move(x, y)
            }
        } catch (e: ChromeRPCException) {
            rpc.handleRPCException(e, "moveMouseTo")
        }
    }

    /**
     * This method fetches an element with `selector`, scrolls it into view if
     * needed, and then uses {@link Mouse} to click in the center of the
     * element. If there's no element matching `selector`, the method do not click anything.
     * @remarks Bear in mind that if `click()` triggers a navigation event and
     * there's a separate `driver.waitForNavigation()` promise to be resolved, you
     * may end up with a race condition that yields unexpected results. The
     * correct pattern for click and wait for navigation is the following:
     * ```kotlin
     * driver.waitForNavigation()
     * driver.click(selector)
     * ```
     * @param selector - A `selector` to search for element to click. If there are
     * multiple elements satisfying the `selector`, the first will be clicked
     * @param count - Click count
     */
    @Throws(WebDriverException::class)
    override suspend fun click(selector: String, count: Int) {
        try {
            val nodeId = rpc.invokeDeferred("click") {
                page.scrollIntoViewIfNeeded(selector)
            } ?: return

            val offset = OffsetD(4.0, 4.0)

            val p = pageAPI
            val d = domAPI
            if (p != null && d != null) {
                val point = ClickableDOM(p, d, nodeId, offset).clickablePoint().value ?: return

                rpc.invokeDeferred("click") {
                    mouse?.click(point.x, point.y, count, delayPolicy("click"))
                }

                gap("click")
            }
        } catch (e: ChromeRPCException) {
            rpc.handleRPCException(e, "click")
        }
    }

    @Throws(WebDriverException::class)
    private suspend fun click(nodeId: Int, count: Int) {
        val offset = OffsetD(4.0, 4.0)

        val p = pageAPI
        val d = domAPI
        if (p != null && d != null) {
            val point = ClickableDOM(p, d, nodeId, offset).clickablePoint().value ?: return
            mouse?.click(point.x, point.y, count, delayPolicy("click"))
        }
    }

    @Throws(WebDriverException::class)
    override suspend fun type(selector: String, text: String) {
        try {
            rpc.invokeDeferred("type") {
                val nodeId = focusOnSelector(selector)
                if (nodeId != 0) {
                    keyboard?.type(nodeId, text, delayPolicy("type"))
                }
            }

            gap("type")
        } catch (e: ChromeRPCException) {
            rpc.handleRPCException(e, "type")
        }
    }

    @Throws(WebDriverException::class)
    override suspend fun scrollTo(selector: String) {
        try {
            rpc.invokeDeferred("scrollTo") {
                page.scrollIntoViewIfNeeded(selector)
            }
        } catch (e: ChromeRPCException) {
            rpc.handleRPCException(e, "scrollTo")
        }
    }

    @Throws(WebDriverException::class)
    override suspend fun dragAndDrop(selector: String, deltaX: Int, deltaY: Int) {
        try {
            val nodeId = rpc.invokeDeferred("scrollIntoViewIfNeeded") {
                page.scrollIntoViewIfNeeded(selector)
            } ?: return

            val offset = OffsetD(4.0, 4.0)
            val p = pageAPI
            val d = domAPI
            if (p != null && d != null) {
                rpc.invokeDeferred("dragAndDrop") {
                    val point = ClickableDOM(p, d, nodeId, offset).clickablePoint().value
                    if (point != null) {
                        val point2 = PointD(point.x + deltaX, point.y + deltaY)
                        mouse?.dragAndDrop(point, point2, delayPolicy("dragAndDrop"))
                    }
                    gap()
                }
            }
        } catch (e: ChromeRPCException) {
            rpc.handleRPCException(e, "dragAndDrop")
        }
    }

    @Throws(WebDriverException::class)
    override suspend fun clickablePoint(selector: String): PointD? {
        try {
            return rpc.invokeDeferred("clickablePoint") {
                val nodeId = page.scrollIntoViewIfNeeded(selector)
                ClickableDOM.create(pageAPI, domAPI, nodeId)?.clickablePoint()?.value
            }
        } catch (e: ChromeRPCException) {
            rpc.handleRPCException(e, "clickablePoint")
        }

        return null
    }

    @Throws(WebDriverException::class)
    override suspend fun boundingBox(selector: String): RectD? {
        try {
            return rpc.invokeDeferred("boundingBox") {
                val nodeId = page.scrollIntoViewIfNeeded(selector)
                ClickableDOM.create(pageAPI, domAPI, nodeId)?.boundingBox()
            }
        } catch (e: ChromeRPCException) {
            rpc.handleRPCException(e, "boundingBox")
        }

        return null
    }

    /**
     * This method scrolls element into view if needed, and then uses
     * {@link page.captureScreenshot} to take a screenshot of the element.
     * If the element is detached from DOM, the method throws an error.
     */
    @Throws(WebDriverException::class)
    override suspend fun captureScreenshot(selector: String): String? {
        return try {
            rpc.invokeDeferred("captureScreenshot") {
                // Force the page stop all navigations and pending resource fetches.
                rpc.invoke("stopLoading") { pageAPI?.stopLoading() }
                rpc.invoke("captureScreenshot") { screenshot.captureScreenshot(selector) }
            }
        } catch (e: ChromeRPCException) {
            rpc.handleRPCException(e, "captureScreenshot")
            null
        }
    }

    @Throws(WebDriverException::class)
    override suspend fun captureScreenshot(clip: RectD): String? {
        return try {
            rpc.invokeDeferred("captureScreenshot") {
                // Force the page stop all navigations and pending resource fetches.
                rpc.invoke("stopLoading") { pageAPI?.stopLoading() }
                rpc.invoke("captureScreenshot") { screenshot.captureScreenshot(clip) }
            }
        } catch (e: ChromeRPCException) {
            rpc.handleRPCException(e, "captureScreenshot")
            null
        }
    }

    @Throws(WebDriverCancellationException::class)
    internal fun checkState(action: String = ""): Boolean {
        if (!isActive) {
            return false
        }

        if (isCanceled) {
            // is it good to throw here?
            throw WebDriverCancellationException("WebDriver is canceled #$id | $navigateUrl", this)
        }

        if (action.isNotBlank()) {
            lastActiveTime = Instant.now()
            navigateEntry.refresh(action)
        }

        return isActive
    }

    private suspend fun gap() {
        if (isActive) {
            delay(delayPolicy("gap"))
        }
    }

    private suspend fun gap(type: String) {
        if (isActive) {
            delay(delayPolicy(type))
        }
    }

    private suspend fun gap(millis: Long) {
        if (isActive) {
            delay(millis)
        }
    }

    /**
     * This method fetches an element with `selector` and focuses it. If there's no
     * element matching `selector`, the method throws an error.
     * @param selector - A
     * {@link https://developer.mozilla.org/en-US/docs/Web/CSS/CSS_Selectors | selector }
     * of an element to focus. If there are multiple elements satisfying the
     * selector, the first will be focused.
     * @returns  NodeId which resolves when the element matching selector is
     * successfully focused. returns 0 if there is no element
     * matching selector.
     */
    private fun focusOnSelector(selector: String): Int {
        if (!checkState()) return 0

        val rootId = domAPI?.document?.nodeId ?: return 0
        val nodeId = domAPI?.querySelector(rootId, selector)
        if (nodeId == 0) {
            logger.warn("No node found for selector: $selector")
            return 0
        }

        try {
            domAPI?.focus(nodeId, rootId, null)
        } catch (e: Exception) {
            logger.warn("Failed to focus #$nodeId | {}", e.message)
        }

        return nodeId ?: 0
    }

    @Throws(WebDriverException::class)
    private suspend fun querySelector(selector: String): Int? {
        if (!checkState()) return null

        try {
            return rpc.invokeDeferred("querySelector") { page?.querySelector(selector) }
        } catch (e: ChromeRPCException) {
            rpc.handleRPCException(e, "querySelector")
        }

        return null
    }

    @Throws(WebDriverException::class)
    override suspend fun pageSource(): String? {
        if (!checkState()) return null

        try {
            return rpc.invokeDeferred("pageSource") {
                domAPI?.getOuterHTML(domAPI?.document?.nodeId, null, null)
            }
        } catch (e: ChromeRPCException) {
            rpc.handleRPCException(e, "pageSource")
        }

        return null
    }

    override suspend fun bringToFront() {
        if (!checkState()) return

        try {
            rpc.invokeDeferred("bringToFront") {
                pageAPI?.bringToFront()
            }
        } catch (e: ChromeRPCException) {
            rpc.handleRPCException(e)
        }
    }

    override fun awaitTermination() {
        devTools.awaitTermination()
    }

    /**
     * Close the tab hold by this driver
     * */
    override fun close() {
        if (closed.compareAndSet(false, true)) {
            try {
                browser.closeTab(chromeTab)
            } catch (e: WebDriverException) {
                // ignored
            }

            try {
                devTools.close()
            } catch (e: WebDriverException) {
                // ignored
            }
        }
    }

    override fun toString() = "DevTools driver ($lastSessionId)"

    private fun getInvaded(url: String) {
        pageAPI?.enable()
        domAPI?.enable()
        runtimeAPI?.enable()
        networkAPI?.enable()

        pageAPI?.addScriptToEvaluateOnNewDocument(getInjectJs())

<<<<<<< HEAD
        if (enableUrlBlocking && blockingUrls.isNotEmpty()) {
            networkAPI?.setBlockedURLs(blockingUrls)
=======
        if (enableUrlBlocking && blockedURLs.isNotEmpty()) {
            networkAPI?.setBlockedURLs(blockedURLs)
>>>>>>> f7651289
        }

        networkAPI?.onRequestWillBeSent {
            if (mainRequestId == null) {
                // TODO: handle redirection
                mainRequestId = it.requestId
                mainRequestHeaders = it.request.headers
            }
        }

        networkAPI?.onResponseReceived {
            if (mainRequestId != null) {
<<<<<<< HEAD
                // split the checks to make it clearer
=======
                // split the `if` to make it clearer
>>>>>>> f7651289
                if (numResponseReceived.incrementAndGet() == 100) {
                    // Disables network tracking, prevents network events from being sent to the client.
                    networkAPI?.disable()
                    // logger.info("Network tracking for driver #{} is disabled", id)
                }
            }
        }

        pageAPI?.onDocumentOpened {
            mainRequestCookies = getCookies0()
        }

        navigateUrl = url
        pageAPI?.navigate(url)
    }

    private fun getNoInvaded(url: String) {
        pageAPI?.enable()
        navigateUrl = url
        pageAPI?.navigate(url)
    }

    private suspend fun handleRedirect() {
        val finalUrl = currentUrl()
        // redirect
        if (finalUrl.isNotBlank() && finalUrl != navigateUrl) {
            // browser.addHistory(NavigateEntry(finalUrl))
        }
    }

    // close irrelevant tabs, which might be opened for humanization purpose
    @Throws(ChromeDriverException::class)
    private fun cleanTabs() {
        try {
            val tabs = browser.listTabs()
            closeTimeoutTabs(tabs)
            closeIrrelevantTabs(tabs)
        } catch (e: WebDriverException) {
            // ignored
        }
    }

    // close timeout tabs
    private fun closeTimeoutTabs(tabs: Array<ChromeTab>) {
        if (isSPA) {
            return
        }

        tabs.forEach { oldTab ->
            oldTab.url?.let { closeTabsIfTimeout(it, oldTab) }
        }
    }

    private fun closeTabsIfTimeout(tabUrl: String, oldTab: ChromeTab) {
        val now = Instant.now()
        val entries = browser.navigateHistory.asSequence()
            .filter { it.url == tabUrl }
            .filter { it.stopped }
            .filter { it.lastActiveTime + chromeTabTimeout < now }
            .toList()

        if (entries.isNotEmpty()) {
            // browser.navigateHistory.removeAll(entries)
            browser.closeTab(oldTab)
        }
    }

    private fun closeIrrelevantTabs(tabs: Array<ChromeTab>) {
        val now = Instant.now()
        val irrelevantTabs = tabs
            .filter { it.url?.matches("about:".toRegex()) == true }
            .filter { oldTab -> browser.navigateHistory.none { it.url == oldTab.url } }
        if (irrelevantTabs.isNotEmpty()) {
            // TODO: might close a tab open just now
            // irrelevantTabs.forEach { browserInstance.closeTab(it) }
        }
    }

<<<<<<< HEAD
    private fun generatePreloadJs(): String {
        val js = browserSettings.generatePreloadJs(false)
        return browserSettings.nameMangling(js)
=======
    private fun getInjectJs(): String {
        val js = browserSettings.scriptLoader.getPreloadJs(false)
        return browserSettings.confuser.confuse(js)
>>>>>>> f7651289
    }

    private suspend fun isMainFrame(frameId: String): Boolean {
        return rpc.invokeDeferred("isMainFrame") {
            mainFrameAPI?.id == frameId
        } ?: false
    }

    private fun viewportToRectD(viewport: Viewport): RectD {
        return RectD(viewport.x, viewport.y, viewport.width, viewport.height)
    }
}<|MERGE_RESOLUTION|>--- conflicted
+++ resolved
@@ -10,14 +10,7 @@
 import ai.platon.pulsar.common.geometric.OffsetD
 import ai.platon.pulsar.common.geometric.PointD
 import ai.platon.pulsar.common.geometric.RectD
-<<<<<<< HEAD
-import ai.platon.pulsar.crawl.fetch.driver.AbstractWebDriver
-import ai.platon.pulsar.crawl.fetch.driver.NavigateEntry
-import ai.platon.pulsar.crawl.fetch.driver.WebDriverCancellationException
-import ai.platon.pulsar.crawl.fetch.driver.WebDriverException
-=======
 import ai.platon.pulsar.crawl.fetch.driver.*
->>>>>>> f7651289
 import com.fasterxml.jackson.module.kotlin.jacksonObjectMapper
 import com.fasterxml.jackson.module.kotlin.readValue
 import com.github.kklisura.cdt.protocol.types.network.Cookie
@@ -43,26 +36,14 @@
     val openSequence = 1 + browser.drivers.size
     //    val chromeTabTimeout get() = browserSettings.fetchTaskTimeout.plusSeconds(20)
     val chromeTabTimeout get() = Duration.ofMinutes(2)
-<<<<<<< HEAD
-    val userAgent get() = BrowserSettings.randomUserAgent()
-=======
->>>>>>> f7651289
     val isSPA get() = browserSettings.isSPA
 
     val enableUrlBlocking get() = browserSettings.isUrlBlockingEnabled
     private val _blockedURLs = mutableListOf<String>()
     val blockedURLs: List<String> get() = _blockedURLs
 
-<<<<<<< HEAD
-    val enableUrlBlocking get() = browserSettings.enableUrlBlocking
-    val blockingUrls = mutableListOf<String>()
-
-    private val pageHandler = PageHandler(devTools, browserSettings)
-    private val screenshot = Screenshot(pageHandler, devTools)
-=======
     private val page = PageHandler(devTools, browserSettings)
     private val screenshot = Screenshot(page, devTools)
->>>>>>> f7651289
 
     private var isFirstLaunch = openSequence == 1
     private var lastSessionId: String? = null
@@ -83,14 +64,10 @@
     private val mouse get() = page.mouse.takeIf { isActive }
     private val keyboard get() = page.keyboard.takeIf { isActive }
 
-    private var mainRequestId: String? = null
+    private var mainRequestId = ""
     private var mainRequestHeaders: Map<String, Any> = mapOf()
     private var mainRequestCookies: List<Map<String, String>> = listOf()
     private var numResponseReceived = AtomicInteger()
-<<<<<<< HEAD
-
-=======
->>>>>>> f7651289
     private val rpc = RobustRPC(this)
 
     private val enableStartupScript get() = browserSettings.isStartupScriptEnabled
@@ -124,11 +101,7 @@
     }
 
     override suspend fun addBlockedURLs(urls: List<String>) {
-<<<<<<< HEAD
-        blockingUrls.addAll(urls)
-=======
         _blockedURLs.addAll(urls)
->>>>>>> f7651289
     }
 
     override suspend fun setTimeouts(browserSettings: BrowserSettings) {
@@ -696,18 +669,12 @@
 
         pageAPI?.addScriptToEvaluateOnNewDocument(getInjectJs())
 
-<<<<<<< HEAD
-        if (enableUrlBlocking && blockingUrls.isNotEmpty()) {
-            networkAPI?.setBlockedURLs(blockingUrls)
-=======
         if (enableUrlBlocking && blockedURLs.isNotEmpty()) {
             networkAPI?.setBlockedURLs(blockedURLs)
->>>>>>> f7651289
         }
 
         networkAPI?.onRequestWillBeSent {
-            if (mainRequestId == null) {
-                // TODO: handle redirection
+            if (mainRequestId.isBlank()) {
                 mainRequestId = it.requestId
                 mainRequestHeaders = it.request.headers
             }
@@ -715,11 +682,7 @@
 
         networkAPI?.onResponseReceived {
             if (mainRequestId != null) {
-<<<<<<< HEAD
-                // split the checks to make it clearer
-=======
                 // split the `if` to make it clearer
->>>>>>> f7651289
                 if (numResponseReceived.incrementAndGet() == 100) {
                     // Disables network tracking, prevents network events from being sent to the client.
                     networkAPI?.disable()
@@ -798,15 +761,9 @@
         }
     }
 
-<<<<<<< HEAD
-    private fun generatePreloadJs(): String {
-        val js = browserSettings.generatePreloadJs(false)
-        return browserSettings.nameMangling(js)
-=======
     private fun getInjectJs(): String {
         val js = browserSettings.scriptLoader.getPreloadJs(false)
         return browserSettings.confuser.confuse(js)
->>>>>>> f7651289
     }
 
     private suspend fun isMainFrame(frameId: String): Boolean {
