package ai.platon.pulsar.protocol.browser.driver.test

import ai.platon.pulsar.browser.common.BrowserSettings
import ai.platon.pulsar.browser.driver.chrome.common.LauncherOptions
import ai.platon.pulsar.common.AppPaths
import ai.platon.pulsar.crawl.fetch.driver.AbstractWebDriver
import ai.platon.pulsar.crawl.fetch.driver.AbstractBrowser
import ai.platon.pulsar.crawl.fetch.driver.WebDriver
import ai.platon.pulsar.crawl.fetch.privacy.BrowserInstanceId
import ai.platon.pulsar.common.browser.BrowserType
import ai.platon.pulsar.common.geometric.RectD
import ai.platon.pulsar.crawl.fetch.driver.NavigateEntry
<<<<<<< HEAD
=======
import ai.platon.pulsar.protocol.browser.DriverLaunchException
>>>>>>> 66267149
import ai.platon.pulsar.protocol.browser.driver.cdt.ChromeDevtoolsDriver
//import ai.platon.pulsar.protocol.browser.driver.playwright.PlaywrightDriver
import org.slf4j.LoggerFactory
import java.nio.file.Files
import java.nio.file.Path
import java.nio.file.attribute.BasicFileAttributes
import java.time.Duration
import java.util.*

class MockBrowser(
    id: BrowserInstanceId,
    launcherOptions: LauncherOptions
): AbstractBrowser(id, launcherOptions.browserSettings) {
    override fun newDriver(): WebDriver {
        TODO("not implemented")
    }
}

class MockWebDriver(
    browserInstance: MockBrowser,
    backupDriverCreator: () -> WebDriver,
) : AbstractWebDriver(browserInstance) {
    private val logger = LoggerFactory.getLogger(MockWebDriver::class.java)!!

    private val backupDriver by lazy { backupDriverCreator() }

    private var lastSessionId: String? = null
    private var navigateUrl = ""

    var mockPageSource: String? = null
        private set

    private val backupDriverOrNull
        @Synchronized
        get() = if (mockPageSource == null) backupDriver else null

    val realDriver: WebDriver get() = backupDriverOrNull ?: this

    override val browserType: BrowserType
        get() = if (realDriver == this) BrowserType.MOCK_CHROME else realDriver.browserType

    override val supportJavascript: Boolean
        get() = when (realDriver) {
            is ChromeDevtoolsDriver -> true
            else -> false
        }

    override val isMockedPageSource: Boolean get() = mockPageSource != null

<<<<<<< HEAD
=======
    override suspend fun addInitScript(script: String) {
        backupDriverOrNull?.addInitScript(script)
    }

>>>>>>> 66267149
    override suspend fun navigateTo(entry: NavigateEntry) {
        backupDriverOrNull?.navigateTo(entry)
    }

    override suspend fun waitForSelector(selector: String, timeout: Duration): Long {
        return backupDriverOrNull?.waitForSelector(selector, timeout) ?: 0
    }

    override suspend fun waitForNavigation(timeout: Duration): Long {
        return backupDriverOrNull?.waitForNavigation(timeout) ?: 0
    }

    override suspend fun setTimeouts(browserSettings: BrowserSettings) {
    }

    override suspend fun navigateTo(url: String) {
        logger.info("Mock navigate to {}", url)

        if (lastSessionId == null) {
            lastSessionId = UUID.randomUUID().toString()
        }
        navigateUrl = url
        mockPageSource = loadMockPageSourceOrNull(url)
        if (mockPageSource == null) {
            logger.info("Resource does not exist, fallback to backup driver | {}", url)
        }

        backupDriverOrNull?.navigateTo(url)
    }

    override suspend fun mainRequestHeaders(): Map<String, Any> {
        return backupDriverOrNull?.mainRequestHeaders() ?: mapOf()
    }

    override suspend fun mainRequestCookies(): List<Map<String, String>> {
        return backupDriverOrNull?.mainRequestCookies() ?: listOf()
    }

    override suspend fun getCookies(): List<Map<String, String>> {
        return backupDriverOrNull?.getCookies() ?: listOf()
    }

    override suspend fun captureScreenshot(selector: String): String? {
        return backupDriverOrNull?.captureScreenshot(selector)
    }

    override suspend fun captureScreenshot(rect: RectD): String? {
        return backupDriverOrNull?.captureScreenshot(rect)
    }

    override suspend fun evaluate(expression: String): Any? {
        return backupDriverOrNull?.evaluate(expression)
    }

    override suspend fun scrollTo(selector: String) {
        backupDriverOrNull?.scrollTo(selector)
    }

    override val sessionId: String?
        get() = backupDriverOrNull?.sessionId

    override suspend fun currentUrl(): String = backupDriverOrNull?.currentUrl() ?: navigateUrl

    override suspend fun pageSource(): String = mockPageSource ?: (backupDriverOrNull?.pageSource()) ?: ""

    override suspend fun bringToFront() {
    }

    override suspend fun exists(selector: String) = backupDriverOrNull?.exists(selector) ?: false

    override suspend fun visible(selector: String) = backupDriverOrNull?.visible(selector) ?: false

    override suspend fun type(selector: String, text: String) {
        backupDriverOrNull?.type(selector, text)
    }

    override suspend fun click(selector: String, count: Int) {
        backupDriverOrNull?.click(selector, count)
    }

    override suspend fun clickMatches(selector: String, pattern: String, count: Int) {
        backupDriverOrNull?.clickMatches(selector, pattern, count)
    }

    override suspend fun clickMatches(selector: String, attrName: String, pattern: String, count: Int) {
        backupDriverOrNull?.clickMatches(selector, attrName, pattern, count)
    }

    override suspend fun mouseWheelDown(count: Int, deltaX: Double, deltaY: Double, delayMillis: Long) {
        backupDriverOrNull?.mouseWheelDown(count, deltaX, deltaY, delayMillis)
    }

    override suspend fun mouseWheelUp(count: Int, deltaX: Double, deltaY: Double, delayMillis: Long) {
        backupDriverOrNull?.mouseWheelUp(count, deltaX, deltaY, delayMillis)
    }

    override suspend fun moveMouseTo(x: Double, y: Double) {
        backupDriverOrNull?.moveMouseTo(x, y)
    }

    override suspend fun dragAndDrop(selector: String, deltaX: Int, deltaY: Int) {
        backupDriverOrNull?.dragAndDrop(selector, deltaX, deltaY)
    }

    override suspend fun clickablePoint(selector: String) = backupDriverOrNull?.clickablePoint(selector)

    override suspend fun boundingBox(selector: String) = backupDriverOrNull?.boundingBox(selector)

    override fun toString() = "Mock driver ($lastSessionId)"

    override suspend fun stop() {
        backupDriverOrNull?.stop()
    }

    override suspend fun terminate() {
        backupDriverOrNull?.terminate()
    }

    override suspend fun stopLoading() {
        backupDriverOrNull?.stopLoading()
    }

    override fun awaitTermination() {
        backupDriverOrNull?.awaitTermination()
    }
    
    /**
     * Quit the browser instance
     * */
    override fun quit() {
        close()
    }

    /**
     * Close the tab hold by this driver
     * */
    override fun close() {
        backupDriverOrNull?.close()
    }

    private fun loadMockPageSourceOrNull(url: String): String? {
        val mockPath = AppPaths.mockPagePath(url)
        if (!Files.exists(mockPath)) {
            val path = searchExport(url)
            if (path != null) {
                Files.copy(path, mockPath)
            }
        }

        logger.info("Loading from path: \n{}", mockPath)
        return mockPath.takeIf { Files.exists(it) }?.let { Files.readString(it) }
    }

    private fun searchExport(url: String): Path? {
        val fileId = AppPaths.fileId(url)
        val searchPath = AppPaths.WEB_CACHE_DIR.resolve("original")
        if (!Files.exists(searchPath)) {
            return null
        }

        val matcher = { path: Path, attr: BasicFileAttributes ->
            attr.isRegularFile && path.toAbsolutePath().toString().let { fileId in it && "OK" in it }
        }
        return Files.find(searchPath, 10, matcher).findFirst().orElse(null)
    }
}<|MERGE_RESOLUTION|>--- conflicted
+++ resolved
@@ -10,10 +10,7 @@
 import ai.platon.pulsar.common.browser.BrowserType
 import ai.platon.pulsar.common.geometric.RectD
 import ai.platon.pulsar.crawl.fetch.driver.NavigateEntry
-<<<<<<< HEAD
-=======
 import ai.platon.pulsar.protocol.browser.DriverLaunchException
->>>>>>> 66267149
 import ai.platon.pulsar.protocol.browser.driver.cdt.ChromeDevtoolsDriver
 //import ai.platon.pulsar.protocol.browser.driver.playwright.PlaywrightDriver
 import org.slf4j.LoggerFactory
@@ -63,13 +60,10 @@
 
     override val isMockedPageSource: Boolean get() = mockPageSource != null
 
-<<<<<<< HEAD
-=======
     override suspend fun addInitScript(script: String) {
         backupDriverOrNull?.addInitScript(script)
     }
 
->>>>>>> 66267149
     override suspend fun navigateTo(entry: NavigateEntry) {
         backupDriverOrNull?.navigateTo(entry)
     }
