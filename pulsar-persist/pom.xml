<?xml version="1.0" encoding="UTF-8"?>
<!-- Licensed to the Apache Software Foundation (ASF) under one or more contributor
	license agreements. See the NOTICE file distributed with this work for additional
	information regarding copyright ownership. The ASF licenses this file to
	you under the Apache License, Version 2.0 (the "License"); you may not use
	this file except in compliance with the License. You may obtain a copy of
	the License at http://www.apache.org/licenses/LICENSE-2.0 Unless required
	by applicable law or agreed to in writing, software distributed under the
	License is distributed on an "AS IS" BASIS, WITHOUT WARRANTIES OR CONDITIONS
	OF ANY KIND, either express or implied. See the License for the specific
	language governing permissions and limitations under the License. -->
<project xmlns="http://maven.apache.org/POM/4.0.0" xmlns:xsi="http://www.w3.org/2001/XMLSchema-instance" xsi:schemaLocation="http://maven.apache.org/POM/4.0.0 http://maven.apache.org/xsd/maven-4.0.0.xsd">
    <modelVersion>4.0.0</modelVersion>
    <parent>
        <groupId>ai.platon.pulsar</groupId>
        <artifactId>pulsar</artifactId>
<<<<<<< HEAD
        <version>1.10.0-SNAPSHOT</version>
=======
        <version>1.9.13-SNAPSHOT</version>
>>>>>>> 66267149
    </parent>

    <artifactId>pulsar-persist</artifactId>
    <name>Pulsar Persist</name>

    <build>
        <plugins>
            <plugin>
                <groupId>org.jetbrains.kotlin</groupId>
                <artifactId>kotlin-maven-plugin</artifactId>
            </plugin>
            <plugin>
                <artifactId>maven-compiler-plugin</artifactId>
            </plugin>
        </plugins>
    </build>

    <dependencies>
        <!-- Internal Dependencies -->
        <dependency>
            <groupId>ai.platon.pulsar</groupId>
            <artifactId>pulsar-common</artifactId>
        </dependency>
        <dependency>
            <groupId>ai.platon.pulsar</groupId>
            <artifactId>gora-shaded-mongodb</artifactId>
            <version>0.8</version>
        </dependency>
        <dependency>
            <groupId>ai.platon.pulsar</groupId>
            <artifactId>pulsar-jsoup</artifactId>
        </dependency>

        <dependency>
            <groupId>org.apache.avro</groupId>
            <artifactId>avro</artifactId>
            <version>1.8.1</version>
            <exclusions>
                <!-- tika-parsers-1.25 requires commons-compress-1.20 -->
                <exclusion>
                    <groupId>org.apache.commons</groupId>
                    <artifactId>commons-compress</artifactId>
                </exclusion>
            </exclusions>
        </dependency>
        <dependency>
            <groupId>org.apache.gora</groupId>
            <artifactId>gora-core</artifactId>
            <exclusions>
                <exclusion>
                    <groupId>org.slf4j</groupId>
                    <artifactId>*</artifactId>
                </exclusion>
                <exclusion>
                    <groupId>log4j</groupId>
                    <artifactId>*</artifactId>
                </exclusion>
            </exclusions>
        </dependency>
        <dependency>
            <groupId>org.apache.gora</groupId>
            <artifactId>gora-compiler</artifactId>
            <version>${gora.version}</version>
            <exclusions>
                <exclusion>
                    <groupId>org.slf4j</groupId>
                    <artifactId>*</artifactId>
                </exclusion>
                <exclusion>
                    <groupId>log4j</groupId>
                    <artifactId>*</artifactId>
                </exclusion>
            </exclusions>
        </dependency>

        <dependency>
            <groupId>com.google.code.gson</groupId>
            <artifactId>gson</artifactId>
        </dependency>
        <dependency>
            <groupId>org.jgrapht</groupId>
            <artifactId>jgrapht-core</artifactId>
        </dependency>
        <dependency>
            <groupId>org.jgrapht</groupId>
            <artifactId>jgrapht-ext</artifactId>
        </dependency>

        <!-- Perl5Pattern, text process -->
        <dependency>
            <groupId>oro</groupId>
            <artifactId>oro</artifactId>
        </dependency>

        <dependency>
            <groupId>org.springframework</groupId>
            <artifactId>spring-context</artifactId>
        </dependency>

        <!-- Persistent -->
        <!-- https://mvnrepository.com/artifact/javax.xml.bind/jaxb-api -->
        <dependency>
            <groupId>javax.xml.bind</groupId>
            <artifactId>jaxb-api</artifactId>
            <version>2.3.1</version>
        </dependency>

        <!-- Configuration is required by gora, and commons-collections is required -->
        <dependency>
            <groupId>commons-collections</groupId>
            <artifactId>commons-collections</artifactId>
        </dependency>
        <dependency>
            <groupId>org.apache.hadoop</groupId>
            <artifactId>hadoop-common</artifactId>
        </dependency>

        <!-- Test -->
        <dependency>
            <groupId>org.springframework</groupId>
            <artifactId>spring-test</artifactId>
            <scope>test</scope>
        </dependency>

    </dependencies>

</project><|MERGE_RESOLUTION|>--- conflicted
+++ resolved
@@ -14,11 +14,7 @@
     <parent>
         <groupId>ai.platon.pulsar</groupId>
         <artifactId>pulsar</artifactId>
-<<<<<<< HEAD
         <version>1.10.0-SNAPSHOT</version>
-=======
-        <version>1.9.13-SNAPSHOT</version>
->>>>>>> 66267149
     </parent>
 
     <artifactId>pulsar-persist</artifactId>
@@ -75,6 +71,11 @@
                 <exclusion>
                     <groupId>log4j</groupId>
                     <artifactId>*</artifactId>
+                </exclusion>
+                <!-- Conflict with tomcat: use javax.servlet:javax.servlet-api:3.1.0 instead -->
+                <exclusion>
+                    <groupId>org.mortbay.jetty</groupId>
+                    <artifactId>servlet-api</artifactId>
                 </exclusion>
             </exclusions>
         </dependency>
@@ -136,6 +137,20 @@
             <artifactId>hadoop-common</artifactId>
         </dependency>
 
+        <dependency>
+            <groupId>com.fasterxml.jackson.dataformat</groupId>
+            <artifactId>jackson-dataformat-properties</artifactId>
+        </dependency>
+        <!-- Support Java 8 date/time type -->
+        <dependency>
+            <groupId>com.fasterxml.jackson.datatype</groupId>
+            <artifactId>jackson-datatype-jsr310</artifactId>
+        </dependency>
+        <dependency>
+            <groupId>com.fasterxml.jackson.module</groupId>
+            <artifactId>jackson-module-kotlin</artifactId>
+        </dependency>
+
         <!-- Test -->
         <dependency>
             <groupId>org.springframework</groupId>
