--- conflicted
+++ resolved
@@ -1,23 +1,16 @@
 package ai.platon.pulsar.skeleton.session
 
-<<<<<<< HEAD
-import ai.platon.pulsar.common.*
-=======
 import ai.platon.pulsar.boilerpipe.extractors.ArticleExtractor
 import ai.platon.pulsar.boilerpipe.sax.SAXInput
 import ai.platon.pulsar.common.AppFiles
 import ai.platon.pulsar.common.AppPaths
->>>>>>> 7d5db0f2
 import ai.platon.pulsar.common.AppPaths.WEB_CACHE_DIR
 import ai.platon.pulsar.common.config.VolatileConfig
 import ai.platon.pulsar.common.extractor.TextDocument
 import ai.platon.pulsar.common.urls.PlainUrl
 import ai.platon.pulsar.common.urls.UrlAware
 import ai.platon.pulsar.common.urls.UrlUtils
-<<<<<<< HEAD
-=======
 import ai.platon.pulsar.common.warnForClose
->>>>>>> 7d5db0f2
 import ai.platon.pulsar.dom.FeaturedDocument
 import ai.platon.pulsar.dom.select.firstTextOrNull
 import ai.platon.pulsar.dom.select.selectFirstOrNull
@@ -31,13 +24,10 @@
 import ai.platon.pulsar.skeleton.crawl.PageEventHandlers
 import ai.platon.pulsar.skeleton.crawl.common.FetchEntry
 import ai.platon.pulsar.skeleton.crawl.common.url.ListenableHyperlink
-<<<<<<< HEAD
-import dev.langchain4j.data.message.UserMessage
-import dev.langchain4j.model.zhipu.ZhipuAiChatModel
-=======
->>>>>>> 7d5db0f2
 import org.jsoup.nodes.Element
 import org.slf4j.LoggerFactory
+import org.xml.sax.InputSource
+import java.io.StringReader
 import java.nio.ByteBuffer
 import java.nio.file.Path
 import java.time.Instant
@@ -430,69 +420,6 @@
     }
     
     override fun harvest(url: String, args: String, engine: String): TextDocument = harvest(load(url, args), engine)
-<<<<<<< HEAD
-
-    /**
-     * In pulsar-boilerpipe, xercesImpl conflicts with jdk.xml.dom, both module has package w3c.dom.html.
-     * So we have to remove pulsar-boilerpipe.
-     * */
-    override fun harvest(page: WebPage, engine: String): TextDocument = TODO("Not implemented, biolerpipe has been removed")
-
-    override fun chat(page: WebPage, prompt: String, llm: String): TextDocument {
-        val apiKey = property("ZHIPU_API_KEY") ?: throw AuthenticationException("ZHIPU_API_KEY is not set")
-
-        val chatModel: ZhipuAiChatModel = ZhipuAiChatModel.builder()
-            .apiKey(apiKey)
-            .logRequests(true)
-            .logResponses(true)
-            .maxRetries(1)
-            .build()
-
-        val prompt1 = prompt + "\n\n" + page.contentAsString
-
-        // given
-        val message = UserMessage.userMessage(prompt1)
-
-        // when
-        val response = chatModel.generate(message)
-
-        return TextDocument(page.url, textContent = response.content().text())
-    }
-
-    override fun chat(document: FeaturedDocument, prompt: String, llm: String): TextDocument {
-        val apiKey = property("ZHIPU_API_KEY") ?: throw AuthenticationException("ZHIPU_API_KEY is not set")
-
-        val chatModel: ZhipuAiChatModel = ZhipuAiChatModel.builder()
-            .apiKey(apiKey)
-            .logRequests(true)
-            .logResponses(true)
-            .maxRetries(1)
-            .build()
-
-        val url = document.baseURI
-        val text = document.text
-        val prompt1 = prompt + "\n\n" + text
-
-        // given
-        val message = UserMessage.userMessage(prompt1)
-
-        // when
-        val response = chatModel.generate(message)
-
-        return TextDocument(url, textContent = response.content().text())
-    }
-
-    private fun chat0(url: String, context: String, prompt: String, llm: String): TextDocument {
-        val apiKey = property("ZHIPU_API_KEY") ?: throw AuthenticationException("ZHIPU_API_KEY is not set")
-
-        val chatModel: ZhipuAiChatModel = ZhipuAiChatModel.builder()
-            .apiKey(apiKey)
-            .logRequests(true)
-            .logResponses(true)
-            .maxRetries(1)
-            .build()
-
-=======
     
     override fun harvest(page: WebPage, engine: String): TextDocument = harvest0(page, engine)
     
@@ -504,7 +431,6 @@
     
     override fun chat(context: String, prompt: String): ModelResponse {
         // TODO: config the template to generate the final prompt
->>>>>>> 7d5db0f2
         val prompt1 = prompt + "\n\n" + context
         
         val response = chat(prompt1)
@@ -605,9 +531,6 @@
         
         return context.parse(page) ?: nil
     }
-<<<<<<< HEAD
-
-=======
     
     private fun harvest0(page: WebPage, engine: String) = harvest0(page.url, page.contentAsString, engine)
     
@@ -633,7 +556,6 @@
         )
     }
     
->>>>>>> 7d5db0f2
     private fun chat0() {
     
     }
