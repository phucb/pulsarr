--- conflicted
+++ resolved
@@ -21,12 +21,7 @@
  */
 class MiscMessageWriter(
     conf: ImmutableConfig
-<<<<<<< HEAD
-) : MultiSinkWriter() {
-    private val closed = AtomicBoolean()
-=======
 ) : MultiSinkWriter(conf) {
->>>>>>> 05c7cc47
 
     private fun reportFetchTimeHistory(fetchTimeHistory: String) {
         write(fetchTimeHistory, "fetch-time-history.txt")
