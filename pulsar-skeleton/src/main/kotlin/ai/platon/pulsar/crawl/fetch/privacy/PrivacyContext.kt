package ai.platon.pulsar.crawl.fetch.privacy

import ai.platon.pulsar.common.AppPaths
import ai.platon.pulsar.common.HtmlIntegrity
import ai.platon.pulsar.common.config.AppConstants.FETCH_TASK_TIMEOUT_DEFAULT
import ai.platon.pulsar.common.config.CapabilityTypes.*
import ai.platon.pulsar.common.config.ImmutableConfig
import ai.platon.pulsar.common.metrics.MetricsSystem
import ai.platon.pulsar.common.proxy.ProxyException
import ai.platon.pulsar.common.proxy.ProxyRetiredException
import ai.platon.pulsar.common.readable
import ai.platon.pulsar.crawl.fetch.FetchResult
import ai.platon.pulsar.crawl.fetch.FetchTask
import ai.platon.pulsar.crawl.fetch.driver.BrowserErrorPageException
import ai.platon.pulsar.crawl.fetch.driver.WebDriver
import ai.platon.pulsar.persist.RetryScope
import com.google.common.annotations.Beta
import org.apache.commons.lang3.RandomStringUtils
import org.slf4j.LoggerFactory
import java.nio.file.Files
import java.nio.file.Path
import java.time.Duration
import java.time.Instant
import java.time.MonthDay
import java.util.concurrent.atomic.AtomicBoolean
import java.util.concurrent.atomic.AtomicInteger

/**
 * A privacy context is a unique context of a privacy agent to the target website,
 * it will be closed once it is leaked.
 *
 * One of the biggest difficulties in web scraping tasks is the bot stealth.
 *
 * For web scraping tasks, the website should have no idea whether a visit is
 * from a human being or a bot. Once a page visit is suspected by the website,
 * which we call a privacy leak, the privacy context has to be dropped,
 * and Pulsar will visit the page in another privacy context.
 * */
abstract class PrivacyContext(
    val privacyAgent: PrivacyAgent,
    val conf: ImmutableConfig
) : Comparable<PrivacyContext>, AutoCloseable {
    companion object {
        private val instanceSequencer = AtomicInteger()
        private val contextDirSequencer = AtomicInteger()
        
        // The prefix for all temporary privacy contexts, system context, prototype context and default context are not included.
<<<<<<< HEAD
        val CONTEXT_DIR_PREFIX = "cx."
        val USER_DEFAULT_CONTEXT_DIR_PLACEHOLDER = AppPaths.USER_BROWSER_DATA_DIR_PLACEHOLDER
=======
        const val CONTEXT_DIR_PREFIX = "cx."
        @Deprecated("Inappropriate name", ReplaceWith("USER_DEFAULT_CONTEXT_DIR_PLACEHOLDER"))
        val SYSTEM_DEFAULT_CONTEXT_DIR_PLACEHOLDER: Path = AppPaths.SYS_BROWSER_DATA_DIR_PLACEHOLDER
        val USER_DEFAULT_CONTEXT_DIR_PLACEHOLDER: Path = AppPaths.USER_BROWSER_DATA_DIR_PLACEHOLDER
>>>>>>> 369fc4d0
        // The placeholder directory for the user's default browser. This is a placeholder, actually no data dir
        // should be specified, so the browser driver opens a browser just like a normal user opens it.
        // The actual data dir of user's browser are different on different operating systems, for example,
        // on linux, chrome's data dir is: ~/.config/google-chrome/
        val USER_DEFAULT_DATA_DIR_PLACEHOLDER: Path = AppPaths.USER_BROWSER_DATA_DIR_PLACEHOLDER
        // The default context directory, if you need a semi-permanent context, use this one
        val DEFAULT_CONTEXT_DIR: Path = AppPaths.CONTEXT_TMP_DIR.resolve("default")
        // A random context directory, if you need a random temporary context, use this one
        val RANDOM_CONTEXT_DIR get() = computeNextSequentialContextDir()
        // The prototype context directory, all privacy contexts copies browser data from the prototype.
        // A typical prototype data dir is: ~/.pulsar/browser/chrome/prototype/google-chrome/
        val PROTOTYPE_DATA_DIR: Path = AppPaths.CHROME_DATA_DIR_PROTOTYPE
        // A context dir is the dir which contains the browser data dir, and supports different browsers.
        // For example: ~/.pulsar/browser/chrome/prototype/
        val PROTOTYPE_CONTEXT_DIR: Path = AppPaths.CHROME_DATA_DIR_PROTOTYPE.parent

        val PRIVACY_CONTEXT_IDLE_TIMEOUT_DEFAULT: Duration = Duration.ofMinutes(30)

        val globalMetrics by lazy { PrivacyContextMetrics() }

        /**
         * TODO: use a file lock
         * */
        @Synchronized
        fun computeNextSequentialContextDir(): Path {
            contextDirSequencer.incrementAndGet()
            val prefix = CONTEXT_DIR_PREFIX
            val contextCount = 1 + Files.list(AppPaths.CONTEXT_TMP_DIR)
                .filter { Files.isDirectory(it) }
                .filter { it.toString().contains(prefix) }
                .count()
            val rand = RandomStringUtils.randomAlphanumeric(5)
            val monthDay = MonthDay.now()
            val fileName = String.format("%s%02d%02d%s%s%s",
                prefix, monthDay.monthValue, monthDay.dayOfMonth, contextDirSequencer, rand, contextCount)
            return AppPaths.CONTEXT_TMP_DIR.resolve(monthDay.monthValue.toString()).resolve(fileName)
        }
    }

    private val logger = LoggerFactory.getLogger(PrivacyContext::class.java)

    val sequence = instanceSequencer.incrementAndGet()
    /**
     * The real id, will replace the current inappropriate [privacyAgent]
     * */
    val id0 get() = privacyAgent.id
    val display get() = privacyAgent.display
    val baseDir get() = privacyAgent.contextDir

    protected val numRunningTasks = AtomicInteger()
    val minimumThroughput = conf.getFloat(PRIVACY_CONTEXT_MIN_THROUGHPUT, 0.3f)
    val maximumWarnings = conf.getInt(PRIVACY_MAX_WARNINGS, 8)
    val minorWarningFactor = conf.getInt(PRIVACY_MINOR_WARNING_FACTOR, 5)
    val privacyLeakWarnings = AtomicInteger()
    val privacyLeakMinorWarnings = AtomicInteger()

    private val registry = MetricsSystem.defaultMetricRegistry
    private val sms = MetricsSystem.SHADOW_METRIC_SYMBOL
    val meterTasks = registry.meter(this, "$sequence$sms", "tasks")
    val meterSuccesses = registry.meter(this, "$sequence$sms", "successes")
    val meterFinishes = registry.meter(this, "$sequence$sms", "finishes")
    val meterSmallPages = registry.meter(this, "$sequence$sms", "smallPages")
    val smallPageRate get() = 1.0 * meterSmallPages.count / meterTasks.count.coerceAtLeast(1)
    val successRate = meterSuccesses.count.toFloat() / meterTasks.count
    /**
     * The rate of failures. Failure rate is meaningless when there are few tasks.
     * */
    val failureRate get() = 1 - successRate
    val failureRateThreshold = conf.getFloat(PRIVACY_CONTEXT_FAILURE_RATE_THRESHOLD, 0.6f)
    /**
     * Check if failure rate is too high.
     * High failure rate make sense only when there are many tasks.
     * */
    val isHighFailureRate get() = meterTasks.count > 100 && failureRate > failureRateThreshold

    val startTime = Instant.now()
    var lastActiveTime = Instant.now()
    val elapsedTime get() = Duration.between(startTime, Instant.now())
    private val fetchTaskTimeout
        get() = conf.getDuration(FETCH_TASK_TIMEOUT, FETCH_TASK_TIMEOUT_DEFAULT)
    private val PrivacyAgentleTimeout
        get() = conf.getDuration(PRIVACY_CONTEXT_IDLE_TIMEOUT, PRIVACY_CONTEXT_IDLE_TIMEOUT_DEFAULT)
    private val idleTimeout: Duration get() = PrivacyAgentleTimeout.coerceAtLeast(fetchTaskTimeout)

    protected var retired = false

    val idelTime get() = Duration.between(lastActiveTime, Instant.now())
    open val isIdle get() = idelTime > idleTimeout

//    val historyUrls = PassiveExpiringMap<String, String>()

    protected val closed = AtomicBoolean()
    /**
     * The privacy context works fine and the fetch speed is qualified.
     * */
    open val isGood get() = meterSuccesses.meanRate >= minimumThroughput
    /**
     * The privacy has been leaked since there are too many warnings about privacy leakage.
     * */
    open val isLeaked get() = privacyLeakWarnings.get() >= maximumWarnings
    /**
     * The privacy context works fine and the fetch speed is qualified.
     * */
    open val isRetired get() = retired
    /**
     * Check if the privacy context is active.
     * An active privacy context can be used to serve tasks, and an inactive one should be closed.
     * */
    open val isActive get() = !isLeaked && !isRetired && !isClosed
    /**
     * Check if the privacy context is closed
     * */
    open val isClosed get() = closed.get()
    /**
     * A ready privacy context is ready to serve tasks.
     *
     * A ready privacy context has to meet the following requirements:
     * 1. not closed
     * 2. not leaked
     * 3. [requirement removed] not idle
     * 4. if there is a proxy, the proxy has to be ready
     * 5. the associated driver pool promises to provide an available driver, ether one of the following:
     *    1. it has slots to create new drivers
     *    2. it has standby drivers
     *
     * Note: this flag does not guarantee consistency, and can change immediately after it's read
     * */
    open val isReady get() = hasWebDriverPromise() && isActive
    /**
     * Check if the privacy context is full capacity. If the privacy context is full capacity, it should
     * not be used for new tasks, the underlying layer might refuse to serve.
     *
     * A privacy context is running at full load when the underlying webdriver pool is full capacity,
     * so the webdriver pool can not provide a webdriver for new tasks.
     *
     * Note that if a driver pool is retired or closed, it's not full capacity.
     *
     * @return True if the privacy context is running at full load, false otherwise.
     * */
    open val isFullCapacity = false

    /**
     * Check if the privacy context is running under loaded.
     * */
    open val isUnderLoaded get() = !isFullCapacity

    /**
     * Get the readable privacy context state.
     * */
    open val readableState: String get() {
        return listOf(
            "closed" to isClosed, "leaked" to isLeaked, "active" to isActive,
            "highFailure" to isHighFailureRate, "idle" to isIdle, "good" to isGood,
            "ready" to isReady
        ).filter { it.second }.joinToString(" ") { it.first }
    }

    init {
        globalMetrics.contexts.mark()
    }

    /**
     * The promised worker count.
     *
     * The implementation has to tell the caller how many workers it can provide.
     * The number of workers can change immediately after reading, so the caller only has promises
     * but no guarantees.
     *
     * @return the number of workers promised.
     * */
    abstract fun promisedWebDriverCount(): Int

    /**
     * Check if the privacy context promises at least one worker to provide.
     * */
    fun hasWebDriverPromise() = promisedWebDriverCount() > 0

    @Beta
    abstract fun subscribeWebDriver(): WebDriver?

    /**
     * Mark a success task.
     * */
    fun markSuccess() {
        privacyLeakWarnings.takeIf { it.get() > 0 }?.decrementAndGet()
        meterSuccesses.mark()
        globalMetrics.successes.mark()
    }

    /**
     * Mark a warning.
     * */
    fun markWarning() {
        privacyLeakWarnings.incrementAndGet()
        globalMetrics.leakWarnings.mark()
    }

    /**
     * Mark n warnings.
     * */
    fun markWarning(n: Int) {
        privacyLeakWarnings.addAndGet(n)
        globalMetrics.leakWarnings.mark(n.toLong())
    }

    /**
     * Mark a minor warnings.
     * */
    fun markMinorWarning() {
        privacyLeakMinorWarnings.incrementAndGet()
        globalMetrics.minorLeakWarnings.mark()
        if (privacyLeakMinorWarnings.get() > minorWarningFactor) {
            privacyLeakMinorWarnings.set(0)
            markWarning()
        }
    }

    /**
     * Mark the privacy context as leaked. A leaked privacy context should not serve anymore, 
     * and will be closed soon.
     * */
    fun markLeaked() = privacyLeakWarnings.addAndGet(maximumWarnings)

    /**
     * Run a task in the privacy context and record the status.
     *
     * @param task the fetch task
     * @param fetchFun the fetch function
     * @return the fetch result
     * */
    @Throws(ProxyException::class)
    open suspend fun run(task: FetchTask, fetchFun: suspend (FetchTask, WebDriver) -> FetchResult): FetchResult {
        beforeRun(task)
        val result = doRun(task, fetchFun)
        afterRun(result)
        return result
    }

    /**
     * Run a task in the privacy context.
     *
     * @param task the fetch task
     * @param fetchFun the fetch function
     * @return the fetch result
     * */
    @Throws(ProxyException::class)
    abstract suspend fun doRun(task: FetchTask, fetchFun: suspend (FetchTask, WebDriver) -> FetchResult): FetchResult

    fun takeSnapshot(): String {
        return "$readableState driver: ${promisedWebDriverCount()}"
    }
    /**
     * Dismiss the privacy context and mark it as be retired, so it should be closed later.
     * */
    fun dismiss() {
        retired = true
    }
    /**
     * Do the maintaining jobs.
     * */
    abstract fun maintain()

    override fun compareTo(other: PrivacyContext) = id0.compareTo(other.id0)

    override fun equals(other: Any?) = other is PrivacyContext && other.id0 == id0

    override fun hashCode() = id0.hashCode()

    protected fun beforeRun(task: FetchTask) {
        lastActiveTime = Instant.now()
        meterTasks.mark()
        globalMetrics.tasks.mark()

        numRunningTasks.incrementAndGet()
    }

    protected fun afterRun(result: FetchResult) {
        numRunningTasks.decrementAndGet()
//        historyUrls.add(result.task.url)

        lastActiveTime = Instant.now()
        meterFinishes.mark()
        globalMetrics.finishes.mark()

        val status = result.status
        when {
            status.isRetry(RetryScope.PRIVACY, ProxyRetiredException::class.java) -> markLeaked()
            status.isRetry(RetryScope.PRIVACY, HtmlIntegrity.FORBIDDEN) -> markLeaked()

            status.isRetry(RetryScope.PRIVACY, HtmlIntegrity.ROBOT_CHECK) -> markWarning()
            status.isRetry(RetryScope.PRIVACY, HtmlIntegrity.ROBOT_CHECK_2) -> markWarning(2)
            status.isRetry(RetryScope.PRIVACY, HtmlIntegrity.ROBOT_CHECK_3) -> markWarning(3)

            status.isRetry(RetryScope.PRIVACY, HtmlIntegrity.WRONG_LANG) -> markWarning(2)
            status.isRetry(RetryScope.PRIVACY, HtmlIntegrity.WRONG_DISTRICT) -> markWarning(2)
            status.isRetry(RetryScope.PRIVACY, HtmlIntegrity.WRONG_COUNTRY) -> markWarning(2)

            status.isRetry(RetryScope.PRIVACY, BrowserErrorPageException::class.java) -> markWarning(3)
            status.isRetry(RetryScope.PRIVACY) -> markWarning()
            status.isRetry(RetryScope.CRAWL) -> markMinorWarning()
            status.isSuccess -> markSuccess()
        }

        if (result.isSmall) {
            meterSmallPages.mark()
            globalMetrics.smallPages.mark()
        }

        if (isLeaked) {
            globalMetrics.contextLeaks.mark()
        }
    }

    open fun getReport(): String {
        return String.format("Privacy context #%s has lived for %s", sequence, elapsedTime.readable())
    }

    open fun report() {
        logger.info("Privacy context #{} has lived for {}", sequence, elapsedTime.readable())
    }
}<|MERGE_RESOLUTION|>--- conflicted
+++ resolved
@@ -37,7 +37,8 @@
  * and Pulsar will visit the page in another privacy context.
  * */
 abstract class PrivacyContext(
-    val privacyAgent: PrivacyAgent,
+    @Deprecated("Inappropriate name", ReplaceWith("privacyAgent"))
+    val id: PrivacyAgent,
     val conf: ImmutableConfig
 ) : Comparable<PrivacyContext>, AutoCloseable {
     companion object {
@@ -45,15 +46,10 @@
         private val contextDirSequencer = AtomicInteger()
         
         // The prefix for all temporary privacy contexts, system context, prototype context and default context are not included.
-<<<<<<< HEAD
-        val CONTEXT_DIR_PREFIX = "cx."
-        val USER_DEFAULT_CONTEXT_DIR_PLACEHOLDER = AppPaths.USER_BROWSER_DATA_DIR_PLACEHOLDER
-=======
         const val CONTEXT_DIR_PREFIX = "cx."
         @Deprecated("Inappropriate name", ReplaceWith("USER_DEFAULT_CONTEXT_DIR_PLACEHOLDER"))
         val SYSTEM_DEFAULT_CONTEXT_DIR_PLACEHOLDER: Path = AppPaths.SYS_BROWSER_DATA_DIR_PLACEHOLDER
         val USER_DEFAULT_CONTEXT_DIR_PLACEHOLDER: Path = AppPaths.USER_BROWSER_DATA_DIR_PLACEHOLDER
->>>>>>> 369fc4d0
         // The placeholder directory for the user's default browser. This is a placeholder, actually no data dir
         // should be specified, so the browser driver opens a browser just like a normal user opens it.
         // The actual data dir of user's browser are different on different operating systems, for example,
@@ -96,8 +92,9 @@
     private val logger = LoggerFactory.getLogger(PrivacyContext::class.java)
 
     val sequence = instanceSequencer.incrementAndGet()
-    /**
-     * The real id, will replace the current inappropriate [privacyAgent]
+    val privacyAgent get() = id
+    /**
+     * The real id, will replace the current inappropriate [id]
      * */
     val id0 get() = privacyAgent.id
     val display get() = privacyAgent.display
@@ -134,9 +131,9 @@
     val elapsedTime get() = Duration.between(startTime, Instant.now())
     private val fetchTaskTimeout
         get() = conf.getDuration(FETCH_TASK_TIMEOUT, FETCH_TASK_TIMEOUT_DEFAULT)
-    private val PrivacyAgentleTimeout
+    private val privacyContextIdleTimeout
         get() = conf.getDuration(PRIVACY_CONTEXT_IDLE_TIMEOUT, PRIVACY_CONTEXT_IDLE_TIMEOUT_DEFAULT)
-    private val idleTimeout: Duration get() = PrivacyAgentleTimeout.coerceAtLeast(fetchTaskTimeout)
+    private val idleTimeout: Duration get() = privacyContextIdleTimeout.coerceAtLeast(fetchTaskTimeout)
 
     protected var retired = false
 
