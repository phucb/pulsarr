package ai.platon.pulsar.crawl

import ai.platon.pulsar.common.Strings
import ai.platon.pulsar.common.getLogger
import ai.platon.pulsar.common.urls.UrlAware
import ai.platon.pulsar.crawl.fetch.FetchResult
import ai.platon.pulsar.crawl.fetch.driver.WebDriver
import ai.platon.pulsar.crawl.fetch.privacy.PrivacyContext
import ai.platon.pulsar.dom.FeaturedDocument
import ai.platon.pulsar.persist.PageDatum
import ai.platon.pulsar.persist.WebPage
import kotlinx.coroutines.delay
import kotlinx.coroutines.runBlocking
import java.util.*
import kotlin.random.Random

interface EventHandler {
    val name: String
}

abstract class AbstractEventHandler: EventHandler {
    override val name: String = ""
}

interface EventHandlerPipeline {
    val size: Int
    val isEmpty: Boolean get() = size == 0
    val isNotEmpty: Boolean get() = !isEmpty
}

abstract class VoidEventHandler: () -> Unit, AbstractEventHandler() {
    abstract override operator fun invoke()
}

abstract class UrlAwareHandler: (UrlAware) -> Unit, AbstractEventHandler() {
    abstract override operator fun invoke(url: UrlAware)
}

abstract class UrlAwareFilter: (UrlAware) -> UrlAware?, AbstractEventHandler() {
    abstract override operator fun invoke(url: UrlAware): UrlAware?
}

abstract class UrlHandler: (String) -> Unit, AbstractEventHandler() {
    abstract override operator fun invoke(url: String)
}

abstract class UrlFilter: (String) -> String?, AbstractEventHandler() {
    abstract override operator fun invoke(url: String): String?
}

abstract class WebPageHandler: (WebPage) -> Unit, AbstractEventHandler() {
    abstract override operator fun invoke(page: WebPage)
}

abstract class UrlAwareWebPageHandler: (UrlAware, WebPage?) -> Unit, AbstractEventHandler() {
    abstract override operator fun invoke(url: UrlAware, page: WebPage?)
}

abstract class HtmlDocumentHandler: (WebPage, FeaturedDocument) -> Unit, AbstractEventHandler() {
    abstract override operator fun invoke(page: WebPage, document: FeaturedDocument)
}

abstract class FetchResultHandler: (FetchResult) -> Unit, AbstractEventHandler() {
    abstract override operator fun invoke(page: FetchResult)
}

abstract class WebPageBatchHandler: (Iterable<WebPage>) -> Unit, AbstractEventHandler() {
    abstract override operator fun invoke(pages: Iterable<WebPage>)
}

abstract class FetchResultBatchHandler: (Iterable<FetchResult>) -> Unit, AbstractEventHandler() {
    abstract override operator fun invoke(pages: Iterable<FetchResult>)
}

abstract class PrivacyContextHandler: (PrivacyContext) -> Unit, AbstractEventHandler() {
    abstract override operator fun invoke(privacyContext: PrivacyContext)
}

abstract class WebDriverHandler: (WebDriver) -> Any?, AbstractEventHandler() {
    abstract override operator fun invoke(driver: WebDriver): Any?
}

abstract class WebPageWebDriverHandler: (WebPage, WebDriver) -> Any?, AbstractEventHandler() {
    abstract override operator fun invoke(page: WebPage, driver: WebDriver): Any?
    abstract suspend fun invokeDeferred(page: WebPage, driver: WebDriver): Any?
}

abstract class WebDriverFetchResultHandler: (WebPage, WebDriver) -> FetchResult?, AbstractEventHandler() {
    abstract override operator fun invoke(page: WebPage, driver: WebDriver): FetchResult?
    abstract suspend fun invokeDeferred(page: WebPage, driver: WebDriver): FetchResult?
}

class VoidEventHandlerPipeline: VoidEventHandler(), EventHandlerPipeline {
    private val registeredHandlers = Collections.synchronizedList(mutableListOf<() -> Unit>())

    override val size: Int
        get() = registeredHandlers.size

    fun addFirst(handler: () -> Unit): VoidEventHandlerPipeline {
        registeredHandlers.add(0, handler)
        return this
    }

    fun addLast(handler: () -> Unit): VoidEventHandlerPipeline {
        registeredHandlers.add(handler)
        return this
    }

    override operator fun invoke() {
        registeredHandlers.forEach { it() }
    }
}

class UrlAwareHandlerPipeline: UrlAwareHandler(), EventHandlerPipeline {
    private val registeredHandlers = Collections.synchronizedList(mutableListOf<(UrlAware) -> Unit>())

    override val size: Int
        get() = registeredHandlers.size

    fun addFirst(handler: (UrlAware) -> Unit): UrlAwareHandlerPipeline {
        registeredHandlers.add(0, handler)
        return this
    }

    fun addFirst(vararg handlers: (UrlAware) -> Unit): UrlAwareHandlerPipeline {
        handlers.forEach { addFirst(it) }
        return this
    }

    fun addLast(handler: (UrlAware) -> Unit): UrlAwareHandlerPipeline {
        registeredHandlers.add(handler)
        return this
    }

    fun addLast(vararg handlers: (UrlAware) -> Unit): UrlAwareHandlerPipeline {
        handlers.toCollection(registeredHandlers)
        return this
    }

    override operator fun invoke(url: UrlAware) {
        registeredHandlers.forEach { it(url) }
    }
}

class UrlAwareFilterPipeline: UrlAwareFilter(), EventHandlerPipeline {
    private val registeredHandlers = Collections.synchronizedList(mutableListOf<(UrlAware) -> UrlAware?>())

    override val size: Int
        get() = registeredHandlers.size

    fun addFirst(handler: (UrlAware) -> UrlAware?): UrlAwareFilterPipeline {
        registeredHandlers.add(0, handler)
        return this
    }

    fun addFirst(vararg handlers: (UrlAware) -> UrlAware?): UrlAwareFilterPipeline {
        handlers.forEach { addFirst(it) }
        return this
    }

    fun addLast(handler: (UrlAware) -> UrlAware?): UrlAwareFilterPipeline {
        registeredHandlers.add(handler)
        return this
    }

    fun addLast(vararg handlers: (UrlAware) -> UrlAware?): UrlAwareFilterPipeline {
        handlers.toCollection(registeredHandlers)
        return this
    }

    override operator fun invoke(url: UrlAware): UrlAware? {
        var result: UrlAware? = url
        registeredHandlers.forEach {
            result = it(url)
        }
        return result
    }
}

class UrlFilterPipeline: UrlFilter(), EventHandlerPipeline {
    private val registeredHandlers = Collections.synchronizedList(mutableListOf<(String) -> String?>())

    override val size: Int
        get() = registeredHandlers.size

    fun addFirst(handler: UrlFilter): UrlFilterPipeline {
        registeredHandlers.add(0, handler)
        return this
    }

    fun addFirst(handler: (String) -> String?): UrlFilterPipeline {
        registeredHandlers.add(0, handler)
        return this
    }

    fun addLast(handler: (String) -> String?): UrlFilterPipeline {
        registeredHandlers.add(handler)
        return this
    }

    fun remove(handler: (String) -> Unit) {
        registeredHandlers.removeIf { it == handler }
    }

    override operator fun invoke(url: String): String? {
        var result: String? = url
        registeredHandlers.forEach {
            result = it(url)
        }
        return result
    }
}

class UrlHandlerPipeline: UrlHandler(), EventHandlerPipeline {
    private val registeredHandlers = Collections.synchronizedList(mutableListOf<(String) -> Unit>())

    override val size: Int
        get() = registeredHandlers.size

    fun addFirst(handler: (String) -> Unit): UrlHandlerPipeline {
        registeredHandlers.add(0, handler)
        return this
    }

    fun addLast(handler: (String) -> Unit): UrlHandlerPipeline {
        registeredHandlers.add(handler)
        return this
    }

    fun remove(handler: (String) -> Unit) {
        registeredHandlers.removeIf { it == handler }
    }

    override operator fun invoke(url: String) {
        registeredHandlers.forEach { it(url) }
    }
}

class WebPageHandlerPipeline: WebPageHandler(), EventHandlerPipeline {
    private val registeredHandlers = Collections.synchronizedList(mutableListOf<(WebPage) -> Unit>())

    override val size: Int
        get() = registeredHandlers.size

    fun addFirst(handler: (WebPage) -> Unit): WebPageHandlerPipeline {
        registeredHandlers.add(0, handler)
        return this
    }

    fun addLast(handler: (WebPage) -> Unit): WebPageHandlerPipeline {
        registeredHandlers += object: WebPageHandler() {
            override fun invoke(page: WebPage) = handler(page)
        }
        return this
    }

    fun remove(handler: (WebPage) -> Unit) {
        registeredHandlers.removeIf { it == handler }
    }

    override operator fun invoke(page: WebPage) {
        registeredHandlers.forEach { it(page) }
    }
}

class UrlAwareWebPageHandlerPipeline: UrlAwareWebPageHandler(), EventHandlerPipeline {
    private val registeredHandlers = Collections.synchronizedList(mutableListOf<(UrlAware, WebPage?) -> Unit>())

    override val size: Int
        get() = registeredHandlers.size

    fun addFirst(handler: (UrlAware, WebPage?) -> Unit): UrlAwareWebPageHandlerPipeline {
        registeredHandlers.add(0, handler)
        return this
    }

    fun addFirst(vararg handlers: (UrlAware, WebPage?) -> Unit): UrlAwareWebPageHandlerPipeline {
        handlers.forEach { addFirst(it) }
        return this
    }

    fun addLast(handler: (UrlAware, WebPage?) -> Unit): UrlAwareWebPageHandlerPipeline {
        registeredHandlers.add(handler)
        return this
    }

    fun addLast(vararg handlers: (UrlAware, WebPage?) -> Unit): UrlAwareWebPageHandlerPipeline {
        handlers.toCollection(registeredHandlers)
        return this
    }

    fun remove(handler: (UrlAware, WebPage?) -> Unit) {
        registeredHandlers.removeIf { it == handler }
    }

    override operator fun invoke(url: UrlAware, page: WebPage?) {
        registeredHandlers.forEach { it(url, page) }
    }
}

class HtmlDocumentHandlerPipeline: (WebPage, FeaturedDocument) -> Unit, EventHandlerPipeline {
    private val registeredHandlers = Collections.synchronizedList(mutableListOf<(WebPage, FeaturedDocument) -> Unit>())

    override val size: Int
        get() = registeredHandlers.size

    fun addFirst(handler: (WebPage, FeaturedDocument) -> Unit): HtmlDocumentHandlerPipeline {
        registeredHandlers.add(0, handler)
        return this
    }

    fun addLast(handler: (WebPage, FeaturedDocument) -> Unit): HtmlDocumentHandlerPipeline {
        registeredHandlers.add(handler)
        return this
    }

    fun remove(handler: (WebPage, FeaturedDocument) -> Unit) {
        registeredHandlers.removeIf { it == handler }
    }

    override fun invoke(page: WebPage, document: FeaturedDocument) {
        registeredHandlers.forEach { it(page, document) }
    }
}

class WebDriverHandlerPipeline: (WebDriver) -> Any?, EventHandlerPipeline {
    private val registeredHandlers = Collections.synchronizedList(mutableListOf<(WebDriver) -> Any?>())

    override val size: Int
        get() = registeredHandlers.size

    fun addFirst(handler: (WebDriver) -> Any?): WebDriverHandlerPipeline {
        registeredHandlers.add(0, handler)
        return this
    }

    fun addLast(handler: (WebDriver) -> Any?): WebDriverHandlerPipeline {
        registeredHandlers.add(handler)
        return this
    }

    fun remove(handler: (WebDriver) -> Any?) {
        registeredHandlers.removeIf { it == handler }
    }

    override operator fun invoke(driver: WebDriver) {
        registeredHandlers.forEach { it(driver) }
    }
}

interface LoadEventHandler {
    val onFilter: UrlFilterPipeline

    val onNormalize: UrlFilterPipeline

    val onWillLoad: UrlHandlerPipeline
    @Deprecated("Old fashioned name", ReplaceWith("onWillLoad"))
    val onBeforeLoad: UrlHandlerPipeline get() = onWillLoad

    val onWillFetch: WebPageHandlerPipeline
    @Deprecated("Old fashioned name", ReplaceWith("onWillFetch"))
    val onBeforeFetch: WebPageHandlerPipeline get() = onWillFetch

    val onWillLaunchBrowser: WebPageHandlerPipeline
    @Deprecated("Old fashioned name", ReplaceWith("onWillBrowserLaunch"))
    val onBeforeBrowserLaunch: WebPageHandlerPipeline get() = onWillLaunchBrowser

    val onBrowserLaunched: WebPageWebDriverHandlerPipeline
    @Deprecated("Old fashioned name", ReplaceWith("onBrowserLaunched"))
    val onAfterBrowserLaunch: WebPageWebDriverHandlerPipeline get() = onBrowserLaunched

    val onFetched: WebPageHandlerPipeline
    @Deprecated("Old fashioned name", ReplaceWith("onFetched"))
    val onAfterFetch: WebPageHandlerPipeline get() = onFetched

    val onWillParse: WebPageHandlerPipeline
    @Deprecated("Old fashioned name", ReplaceWith("onWillParseHTMLDocument"))
    val onBeforeParse: WebPageHandlerPipeline get() = onWillParseHTMLDocument

    val onWillParseHTMLDocument: WebPageHandlerPipeline
    @Deprecated("Old fashioned name", ReplaceWith("onWillParseHTMLDocument"))
    val onBeforeHtmlParse: WebPageHandlerPipeline get() = onWillParseHTMLDocument

    val onWillExtract: WebPageHandlerPipeline
    @Deprecated("Old fashioned name", ReplaceWith("onWillExtract"))
    val onBeforeExtract: WebPageHandlerPipeline get() = onWillExtract

    val onExtracted: HtmlDocumentHandlerPipeline
    @Deprecated("Old fashioned name", ReplaceWith("onExtracted"))
    val onAfterExtract: HtmlDocumentHandlerPipeline get() = onExtracted

    val onHTMLDocumentParsed: HtmlDocumentHandlerPipeline
    @Deprecated("Old fashioned name", ReplaceWith("onHTMLDocumentParsed"))
    val onAfterHtmlParse: HtmlDocumentHandlerPipeline get() = onHTMLDocumentParsed

    val onParsed: WebPageHandlerPipeline
    @Deprecated("Old fashioned name", ReplaceWith("onParsed"))
    val onAfterParse: WebPageHandlerPipeline get() = onParsed

    val onLoaded: WebPageHandlerPipeline
    @Deprecated("Old fashioned name", ReplaceWith("onLoaded"))
    val onAfterLoad: WebPageHandlerPipeline get() = onLoaded

    fun combine(other: LoadEventHandler): LoadEventHandler
}

abstract class AbstractLoadEventHandler(
    override val onFilter: UrlFilterPipeline = UrlFilterPipeline(),
    override val onNormalize: UrlFilterPipeline = UrlFilterPipeline(),
    override val onWillLoad: UrlHandlerPipeline = UrlHandlerPipeline(),
    override val onWillFetch: WebPageHandlerPipeline = WebPageHandlerPipeline(),
    override val onWillLaunchBrowser: WebPageHandlerPipeline = WebPageHandlerPipeline(),
    override val onBrowserLaunched: WebPageWebDriverHandlerPipeline = WebPageWebDriverHandlerPipeline(),
    override val onFetched: WebPageHandlerPipeline = WebPageHandlerPipeline(),
    override val onWillParse: WebPageHandlerPipeline = WebPageHandlerPipeline(),
    override val onWillParseHTMLDocument: WebPageHandlerPipeline = WebPageHandlerPipeline(),
    override val onWillExtract: WebPageHandlerPipeline = WebPageHandlerPipeline(),
    override val onExtracted: HtmlDocumentHandlerPipeline = HtmlDocumentHandlerPipeline(),
    override val onHTMLDocumentParsed: HtmlDocumentHandlerPipeline = HtmlDocumentHandlerPipeline(),
    override val onParsed: WebPageHandlerPipeline = WebPageHandlerPipeline(),
    override val onLoaded: WebPageHandlerPipeline = WebPageHandlerPipeline()
): LoadEventHandler {

    override fun combine(other: LoadEventHandler): AbstractLoadEventHandler {
        onFilter.addLast(other.onFilter)
        onNormalize.addLast(other.onNormalize)
        onWillLoad.addLast(other.onWillLoad)
        onWillFetch.addLast(other.onWillFetch)
        onWillLaunchBrowser.addLast(other.onWillLaunchBrowser)
        onBrowserLaunched.addLast(other.onBrowserLaunched)
        onFetched.addLast(other.onFetched)
        onWillParse.addLast(other.onWillParse)
        onWillParseHTMLDocument.addLast(other.onWillParseHTMLDocument)
        onWillExtract.addLast(other.onWillExtract)
        onExtracted.addLast(other.onExtracted)
        onHTMLDocumentParsed.addLast(other.onHTMLDocumentParsed)
        onParsed.addLast(other.onParsed)
        onLoaded.addLast(other.onLoaded)

        return this
    }
}

open class DefaultLoadEventHandler: AbstractLoadEventHandler()

abstract class AbstractWebDriverHandler: WebDriverHandler() {
    private val logger = getLogger(AbstractWebDriverHandler::class)

    open val delayPolicy: (String) -> Long get() = { type ->
        when (type) {
            "click" -> 500L + Random.nextInt(500)
            "type" -> 500L + Random.nextInt(500)
            else -> 100L + Random.nextInt(500)
        }
    }

    open var verbose = false

    override val name: String = ""

    override fun invoke(driver: WebDriver): Any? {
        return runBlocking { invokeDeferred(driver) }
    }

    abstract suspend fun invokeDeferred(driver: WebDriver): Any?

    protected suspend fun evaluate(driver: WebDriver, expressions: Iterable<String>): Any? {
        var value: Any? = null
        val validExpressions = expressions
            .mapNotNull { it.trim().takeIf { it.isNotBlank() } }
            .filterNot { it.startsWith("// ") }
        validExpressions.forEach {
            logger.takeIf { verbose }?.info("Evaluate expression >>>$it<<<")
            val v = evaluate(driver, it)
            if (v is String) {
                val s = Strings.stripNonPrintableChar(v)
                logger.takeIf { verbose }?.info("Result >>>$s<<<")
            } else if (v is Int || v is Long) {
                logger.takeIf { verbose }?.info("Result >>>$v<<<")
            }
            value = v
        }
        return value
    }

    protected suspend fun evaluate(driver: WebDriver, expression: String): Any? {
        delayPolicy("evaluate").takeIf { it > 0 }?.let { delay(it) }
        return driver.evaluate(expression)
    }
}

abstract class AbstractWebPageWebDriverHandler: WebPageWebDriverHandler() {
    private val logger = getLogger(AbstractWebPageWebDriverHandler::class)

    open val delayPolicy: (String) -> Long get() = { type ->
        when (type) {
            "click" -> 500L + Random.nextInt(500)
            "type" -> 500L + Random.nextInt(500)
            else -> 100L + Random.nextInt(500)
        }
    }

    open var verbose = false

    override val name: String = ""

    override fun invoke(page: WebPage, driver: WebDriver): Any? {
        return runBlocking { invokeDeferred(page, driver) }
    }

    protected suspend fun evaluate(driver: WebDriver, expressions: Iterable<String>): Any? {
        var value: Any? = null
        val validExpressions = expressions
            .mapNotNull { it.trim().takeIf { it.isNotBlank() } }
            .filterNot { it.startsWith("// ") }
        validExpressions.forEach {
            logger.takeIf { verbose }?.info("Evaluate expression >>>$it<<<")
            val v = evaluate(driver, it)
            if (v is String) {
                val s = Strings.stripNonPrintableChar(v)
                logger.takeIf { verbose }?.info("Result >>>$s<<<")
            } else if (v is Int || v is Long) {
                logger.takeIf { verbose }?.info("Result >>>$v<<<")
            }
            value = v
        }
        return value
    }

    protected suspend fun evaluate(driver: WebDriver, expression: String): Any? {
        delayPolicy("evaluate").takeIf { it > 0 }?.let { delay(it) }
        return driver.evaluate(expression)
    }
}

open class EmptyWebDriverHandler: AbstractWebPageWebDriverHandler() {
    override suspend fun invokeDeferred(page: WebPage, driver: WebDriver): Any? {
        return null
    }
}

interface SimulateEventHandler {
<<<<<<< HEAD
    val onBeforeFetch: WebDriverFetchResultHandlerPipeline
    val onAfterFetch: WebDriverFetchResultHandlerPipeline

    val onBeforeNavigate: WebPageWebDriverHandlerPipeline
    val onAfterNavigate: WebPageWebDriverHandlerPipeline
    val onBeforeCheckDOMState: WebPageWebDriverHandlerPipeline
    val onAfterCheckDOMState: WebPageWebDriverHandlerPipeline
    val onBeforeComputeFeature: WebPageWebDriverHandlerPipeline
    val onAfterComputeFeature: WebPageWebDriverHandlerPipeline
=======
    @Deprecated("Old fashioned name", ReplaceWith("onWillFetch"))
    val onBeforeFetch: WebPageWebDriverHandlerPipeline get() = onWillFetch
    val onWillFetch: WebPageWebDriverHandlerPipeline
    @Deprecated("Old fashioned name", ReplaceWith("onFetched"))
    val onAfterFetch: WebPageWebDriverHandlerPipeline get() = onFetched
    val onFetched: WebPageWebDriverHandlerPipeline

    @Deprecated("Old fashioned name", ReplaceWith("onWillNavigate"))
    val onBeforeNavigate: WebPageWebDriverHandlerPipeline get() = onWillNavigate
    val onWillNavigate: WebPageWebDriverHandlerPipeline
    @Deprecated("Old fashioned name", ReplaceWith("onNavigated"))
    val onAfterNavigate: WebPageWebDriverHandlerPipeline get() = onNavigated
    val onNavigated: WebPageWebDriverHandlerPipeline

    @Deprecated("Old fashioned name", ReplaceWith("onWillCheckDOMState"))
    val onBeforeCheckDOMState: WebPageWebDriverHandlerPipeline get() = onWillCheckDOMState
    val onWillCheckDOMState: WebPageWebDriverHandlerPipeline
    @Deprecated("Old fashioned name", ReplaceWith("onDOMStateChecked"))
    val onAfterCheckDOMState: WebPageWebDriverHandlerPipeline get() = onDOMStateChecked
    val onDOMStateChecked: WebPageWebDriverHandlerPipeline

    @Deprecated("Old fashioned name", ReplaceWith("onWillComputeFeature"))
    val onBeforeComputeFeature: WebPageWebDriverHandlerPipeline get() = onWillComputeFeature
    val onWillComputeFeature: WebPageWebDriverHandlerPipeline
    @Deprecated("Old fashioned name", ReplaceWith("onFeatureComputed"))
    val onAfterComputeFeature: WebPageWebDriverHandlerPipeline get() = onFeatureComputed
    val onFeatureComputed: WebPageWebDriverHandlerPipeline

    val onWillInteract: WebPageWebDriverHandlerPipeline
    val onDidInteract: WebPageWebDriverHandlerPipeline

    val onWillStopTab: WebPageWebDriverHandlerPipeline
    val onTabStopped: WebPageWebDriverHandlerPipeline
>>>>>>> 66267149

    fun combine(other: SimulateEventHandler): SimulateEventHandler
}

abstract class AbstractSimulateEventHandler: SimulateEventHandler {
    open val delayPolicy: (String) -> Long get() = { type ->
        when (type) {
            "click" -> 500L + Random.nextInt(500)
            "type" -> 500L + Random.nextInt(500)
            else -> 100L + Random.nextInt(500)
        }
    }

    open var verbose = false

    protected suspend fun smartDelay() = delay(delayPolicy(""))

    protected suspend fun smartDelay(type: String) = delay(delayPolicy(type))

<<<<<<< HEAD
    override val onBeforeFetch: WebDriverFetchResultHandlerPipeline = WebDriverFetchResultHandlerPipeline()
    override val onAfterFetch: WebDriverFetchResultHandlerPipeline = WebDriverFetchResultHandlerPipeline()
    override val onBeforeNavigate: WebPageWebDriverHandlerPipeline = WebPageWebDriverHandlerPipeline()
    override val onBeforeCheckDOMState: WebPageWebDriverHandlerPipeline = WebPageWebDriverHandlerPipeline()
    override val onAfterCheckDOMState: WebPageWebDriverHandlerPipeline = WebPageWebDriverHandlerPipeline()
    override val onBeforeComputeFeature: WebPageWebDriverHandlerPipeline = WebPageWebDriverHandlerPipeline()
    override val onAfterComputeFeature: WebPageWebDriverHandlerPipeline = WebPageWebDriverHandlerPipeline()
    override val onAfterNavigate: WebPageWebDriverHandlerPipeline = WebPageWebDriverHandlerPipeline()

    override fun combine(other: SimulateEventHandler): SimulateEventHandler {
        onBeforeFetch.addLast(other.onBeforeFetch)

        onBeforeCheckDOMState.addLast(other.onBeforeCheckDOMState)
        onAfterCheckDOMState.addLast(other.onAfterCheckDOMState)
        onBeforeComputeFeature.addLast(other.onBeforeComputeFeature)
        onAfterComputeFeature.addLast(other.onAfterComputeFeature)
=======
    override val onWillFetch: WebPageWebDriverHandlerPipeline = WebPageWebDriverHandlerPipeline()
    override val onFetched: WebPageWebDriverHandlerPipeline = WebPageWebDriverHandlerPipeline()

    override val onWillNavigate: WebPageWebDriverHandlerPipeline = WebPageWebDriverHandlerPipeline()
    override val onNavigated: WebPageWebDriverHandlerPipeline = WebPageWebDriverHandlerPipeline()

    override val onWillCheckDOMState: WebPageWebDriverHandlerPipeline = WebPageWebDriverHandlerPipeline()
    override val onDOMStateChecked: WebPageWebDriverHandlerPipeline = WebPageWebDriverHandlerPipeline()

    override val onWillComputeFeature: WebPageWebDriverHandlerPipeline = WebPageWebDriverHandlerPipeline()
    override val onFeatureComputed: WebPageWebDriverHandlerPipeline = WebPageWebDriverHandlerPipeline()

    override val onWillInteract: WebPageWebDriverHandlerPipeline = WebPageWebDriverHandlerPipeline()
    override val onDidInteract: WebPageWebDriverHandlerPipeline = WebPageWebDriverHandlerPipeline()

    override val onWillStopTab: WebPageWebDriverHandlerPipeline = WebPageWebDriverHandlerPipeline()
    override val onTabStopped: WebPageWebDriverHandlerPipeline = WebPageWebDriverHandlerPipeline()

    override fun combine(other: SimulateEventHandler): SimulateEventHandler {
        onWillFetch.addLast(other.onWillFetch)
        onFetched.addLast(other.onFetched)

        onWillNavigate.addLast(other.onWillNavigate)
        onNavigated.addLast(other.onNavigated)

        onWillCheckDOMState.addLast(other.onWillCheckDOMState)
        onDOMStateChecked.addLast(other.onDOMStateChecked)
        onWillComputeFeature.addLast(other.onWillComputeFeature)
        onFeatureComputed.addLast(other.onFeatureComputed)

        onWillInteract.addLast(other.onWillInteract)
        onDidInteract.addLast(other.onDidInteract)
        onWillStopTab.addLast(other.onWillStopTab)
        onTabStopped.addLast(other.onTabStopped)
>>>>>>> 66267149

        onAfterFetch.addLast(other.onAfterFetch)

        return this
    }
}

class WebPageWebDriverHandlerPipeline: AbstractWebPageWebDriverHandler() {
    private val registeredHandlers = mutableListOf<WebPageWebDriverHandler>()

    fun addFirst(handler: suspend (WebPage, WebDriver) -> Any?): WebPageWebDriverHandlerPipeline {
        registeredHandlers.add(0, object: AbstractWebPageWebDriverHandler() {
            override suspend fun invokeDeferred(page: WebPage, driver: WebDriver): Any? {
                return handler(page, driver)
            }
        })
        return this
    }

    fun addFirst(handler: WebPageWebDriverHandler): WebPageWebDriverHandlerPipeline {
        registeredHandlers.add(0, handler)
        return this
    }

    fun addFirst(vararg handlers: WebPageWebDriverHandler): WebPageWebDriverHandlerPipeline {
        handlers.forEach { addFirst(it) }
        return this
    }

    fun addLast(handler: suspend (WebPage, WebDriver) -> Any?): WebPageWebDriverHandlerPipeline {
        registeredHandlers.add(object: AbstractWebPageWebDriverHandler() {
            override suspend fun invokeDeferred(page: WebPage, driver: WebDriver): Any? {
                return handler(page, driver)
            }
        })
        return this
    }

    fun addLast(handler: WebPageWebDriverHandler): WebPageWebDriverHandlerPipeline {
        registeredHandlers.add(handler)
        return this
    }

    fun addLast(vararg handlers: WebPageWebDriverHandler): WebPageWebDriverHandlerPipeline {
        handlers.toCollection(registeredHandlers)
        return this
    }

    override suspend fun invokeDeferred(page: WebPage, driver: WebDriver) {
        registeredHandlers.forEach { it.invokeDeferred(page, driver) }
    }
}

abstract class AbstractWebDriverFetchResultHandler: WebDriverFetchResultHandler() {
    private val logger = getLogger(AbstractWebDriverFetchResultHandler::class)

    override fun invoke(page: WebPage, driver: WebDriver): FetchResult? {
        return runBlocking { invokeDeferred(page, driver) }
    }
}

class WebDriverFetchResultHandlerPipeline: AbstractWebDriverFetchResultHandler() {
    private val registeredHandlers = mutableListOf<WebDriverFetchResultHandler>()

    fun addFirst(handler: suspend (WebPage, WebDriver) -> FetchResult?): WebDriverFetchResultHandlerPipeline {
        registeredHandlers.add(0, object: AbstractWebDriverFetchResultHandler() {
            override suspend fun invokeDeferred(page: WebPage, driver: WebDriver): FetchResult? {
                return handler(page, driver)
            }
        })
        return this
    }

    fun addFirst(handler: WebDriverFetchResultHandler): WebDriverFetchResultHandlerPipeline {
        registeredHandlers.add(0, handler)
        return this
    }

    fun addFirst(vararg handlers: WebDriverFetchResultHandler): WebDriverFetchResultHandlerPipeline {
        handlers.forEach { addFirst(it) }
        return this
    }

    fun addLast(handler: suspend (WebPage, WebDriver) -> FetchResult?): WebDriverFetchResultHandlerPipeline {
        registeredHandlers.add(object: AbstractWebDriverFetchResultHandler() {
            override suspend fun invokeDeferred(page: WebPage, driver: WebDriver): FetchResult? {
                return handler(page, driver)
            }
        })
        return this
    }

    fun addLast(handler: WebDriverFetchResultHandler): WebDriverFetchResultHandlerPipeline {
        registeredHandlers.add(handler)
        return this
    }

    fun addLast(vararg handlers: WebDriverFetchResultHandler): WebDriverFetchResultHandlerPipeline {
        handlers.toCollection(registeredHandlers)
        return this
    }

    override suspend fun invokeDeferred(page: WebPage, driver: WebDriver): FetchResult? {
        var result: FetchResult? = null
        registeredHandlers.forEach { result = it.invokeDeferred(page, driver) }
        return result
    }
}

class ExpressionSimulateEventHandler(
    val beforeComputeExpressions: Iterable<String> = listOf(),
    val afterComputeExpressions: Iterable<String> = listOf()
): AbstractSimulateEventHandler() {
    constructor(bcExpressions: String, acExpressions2: String, delimiters: String = ";"): this(
        bcExpressions.split(delimiters), acExpressions2.split(delimiters))

    init {
        onWillComputeFeature.addFirst(object: AbstractWebPageWebDriverHandler() {
            override suspend fun invokeDeferred(page: WebPage, driver: WebDriver): Any? {
                return evaluate(driver, beforeComputeExpressions)
            }
        })

        onFeatureComputed.addFirst(object: AbstractWebPageWebDriverHandler() {
            override suspend fun invokeDeferred(page: WebPage, driver: WebDriver): Any? {
                return evaluate(driver, afterComputeExpressions)
            }
        })
    }
}

class DefaultSimulateEventHandler: AbstractSimulateEventHandler()

interface CrawlEventHandler {
    val onFilter: UrlAwareFilterPipeline
    val onNormalize: UrlAwareFilterPipeline

    val onWillLoad: UrlAwareHandlerPipeline
    @Deprecated("Old fashioned name", ReplaceWith("onWillLoad"))
    val onBeforeLoad: UrlAwareHandlerPipeline get() = onWillLoad

    val onLoad: UrlAwareHandlerPipeline

    val onLoaded: UrlAwareWebPageHandlerPipeline
    @Deprecated("Old fashioned name", ReplaceWith("onLoaded"))
    val onAfterLoad: UrlAwareWebPageHandlerPipeline get() = onLoaded

    fun combine(other: CrawlEventHandler): CrawlEventHandler
}

abstract class AbstractCrawlEventHandler(
    override val onFilter: UrlAwareFilterPipeline = UrlAwareFilterPipeline(),
    override val onNormalize: UrlAwareFilterPipeline = UrlAwareFilterPipeline(),
    override val onWillLoad: UrlAwareHandlerPipeline = UrlAwareHandlerPipeline(),
    override val onLoad: UrlAwareHandlerPipeline = UrlAwareHandlerPipeline(),
    override val onLoaded: UrlAwareWebPageHandlerPipeline = UrlAwareWebPageHandlerPipeline()
): CrawlEventHandler {
    override fun combine(other: CrawlEventHandler): CrawlEventHandler {
        onFilter.addLast(other.onFilter)
        onNormalize.addLast(other.onNormalize)
        onWillLoad.addLast(other.onWillLoad)
        onLoad.addLast(other.onLoad)
        onLoaded.addLast(other.onLoaded)
        return this
    }
}

class DefaultCrawlEventHandler: AbstractCrawlEventHandler()

abstract class PageDatumHandler: (String, PageDatum) -> Unit, AbstractEventHandler() {
    abstract override operator fun invoke(pageSource: String, pageDatum: PageDatum)
}

class PageDatumHandlerPipeline: PageDatumHandler(), EventHandlerPipeline {
    private val registeredHandlers = Collections.synchronizedList(mutableListOf<(String, PageDatum) -> Unit>())

    override val size: Int
        get() = registeredHandlers.size

    fun addFirst(handler: (String, PageDatum) -> Unit): PageDatumHandlerPipeline {
        registeredHandlers.add(0, handler)
        return this
    }

    fun addFirst(vararg handlers: (String, PageDatum) -> Unit): PageDatumHandlerPipeline {
        handlers.forEach { addFirst(it) }
        return this
    }

    fun addLast(handler: (String, PageDatum) -> Unit): PageDatumHandlerPipeline {
        registeredHandlers.add(handler)
        return this
    }

    fun addLast(vararg handlers: (String, PageDatum) -> Unit): PageDatumHandlerPipeline {
        handlers.toCollection(registeredHandlers)
        return this
    }

    override operator fun invoke(pageSource: String, pageDatum: PageDatum) {
        registeredHandlers.forEach { it(pageSource, pageDatum) }
    }
}

interface EmulateEventHandler {
    val onSniffPageCategory: PageDatumHandlerPipeline
    val onCheckHtmlIntegrity: PageDatumHandlerPipeline

    fun combine(other: EmulateEventHandler): EmulateEventHandler
}

abstract class AbstractEmulateEventHandler(
    override val onSniffPageCategory: PageDatumHandlerPipeline = PageDatumHandlerPipeline(),
    override val onCheckHtmlIntegrity: PageDatumHandlerPipeline = PageDatumHandlerPipeline(),
): EmulateEventHandler {
    override fun combine(other: EmulateEventHandler): EmulateEventHandler {
        onSniffPageCategory.addLast(other.onSniffPageCategory)
        onCheckHtmlIntegrity.addLast(other.onCheckHtmlIntegrity)
        return this
    }
}

class DefaultEmulateEventHandler: AbstractEmulateEventHandler() {
    override val onSniffPageCategory: PageDatumHandlerPipeline = PageDatumHandlerPipeline()
    override val onCheckHtmlIntegrity: PageDatumHandlerPipeline = PageDatumHandlerPipeline()
}

interface PulsarEventHandler {
    val loadEventHandler: LoadEventHandler
    val simulateEventHandler: SimulateEventHandler
    val crawlEventHandler: CrawlEventHandler

    fun combine(other: PulsarEventHandler): PulsarEventHandler
}

abstract class AbstractPulsarEventHandler(
    override val loadEventHandler: AbstractLoadEventHandler,
    override val simulateEventHandler: AbstractSimulateEventHandler,
    override val crawlEventHandler: AbstractCrawlEventHandler
): PulsarEventHandler {
    override fun combine(other: PulsarEventHandler): PulsarEventHandler {
        loadEventHandler.combine(other.loadEventHandler)
        simulateEventHandler.combine(other.simulateEventHandler)
        crawlEventHandler.combine(other.crawlEventHandler)
        return this
    }
}

open class DefaultPulsarEventHandler(
    loadEventHandler: DefaultLoadEventHandler = DefaultLoadEventHandler(),
    simulateEventHandler: DefaultSimulateEventHandler = DefaultSimulateEventHandler(),
    crawlEventHandler: DefaultCrawlEventHandler = DefaultCrawlEventHandler()
): AbstractPulsarEventHandler(loadEventHandler, simulateEventHandler, crawlEventHandler) {

}

open class PulsarEventHandlerTemplate(
    loadEventHandler: DefaultLoadEventHandler = DefaultLoadEventHandler(),
    simulateEventHandler: DefaultSimulateEventHandler = DefaultSimulateEventHandler(),
    crawlEventHandler: DefaultCrawlEventHandler = DefaultCrawlEventHandler()
): AbstractPulsarEventHandler(loadEventHandler, simulateEventHandler, crawlEventHandler) {
    init {
        loadEventHandler.apply {
            onFilter.addLast { url ->
                url
            }
            onNormalize.addLast { url ->
                url
            }
            onWillLoad.addLast { url ->

            }
            onWillFetch.addLast { page ->

            }
            onWillLaunchBrowser.addLast { page ->

            }
            onBrowserLaunched.addLast { page, driver ->

            }
            onFetched.addLast { page ->

            }
            onWillParse.addLast { page ->

            }
            onWillParseHTMLDocument.addLast { page ->

            }
            onWillExtract.addLast { page ->

            }
            onExtracted.addLast { page: WebPage, document: FeaturedDocument ->

            }
            onHTMLDocumentParsed.addLast { page: WebPage, document: FeaturedDocument ->

            }
            onParsed.addLast { page ->

            }
            onLoaded.addLast { page ->

            }
        }

        simulateEventHandler.apply {
            onWillCheckDOMState.addLast()
            onDOMStateChecked.addLast()
            onWillComputeFeature.addLast()
            onFeatureComputed.addLast()
        }

        crawlEventHandler.apply {
            onFilter.addLast { url: UrlAware ->
                url
            }
            onNormalize.addLast { url: UrlAware ->
                url
            }
            onWillLoad.addLast { url: UrlAware ->

            }
            onLoaded.addLast { url, page ->

            }
        }
    }
}<|MERGE_RESOLUTION|>--- conflicted
+++ resolved
@@ -540,17 +540,6 @@
 }
 
 interface SimulateEventHandler {
-<<<<<<< HEAD
-    val onBeforeFetch: WebDriverFetchResultHandlerPipeline
-    val onAfterFetch: WebDriverFetchResultHandlerPipeline
-
-    val onBeforeNavigate: WebPageWebDriverHandlerPipeline
-    val onAfterNavigate: WebPageWebDriverHandlerPipeline
-    val onBeforeCheckDOMState: WebPageWebDriverHandlerPipeline
-    val onAfterCheckDOMState: WebPageWebDriverHandlerPipeline
-    val onBeforeComputeFeature: WebPageWebDriverHandlerPipeline
-    val onAfterComputeFeature: WebPageWebDriverHandlerPipeline
-=======
     @Deprecated("Old fashioned name", ReplaceWith("onWillFetch"))
     val onBeforeFetch: WebPageWebDriverHandlerPipeline get() = onWillFetch
     val onWillFetch: WebPageWebDriverHandlerPipeline
@@ -584,7 +573,6 @@
 
     val onWillStopTab: WebPageWebDriverHandlerPipeline
     val onTabStopped: WebPageWebDriverHandlerPipeline
->>>>>>> 66267149
 
     fun combine(other: SimulateEventHandler): SimulateEventHandler
 }
@@ -604,24 +592,6 @@
 
     protected suspend fun smartDelay(type: String) = delay(delayPolicy(type))
 
-<<<<<<< HEAD
-    override val onBeforeFetch: WebDriverFetchResultHandlerPipeline = WebDriverFetchResultHandlerPipeline()
-    override val onAfterFetch: WebDriverFetchResultHandlerPipeline = WebDriverFetchResultHandlerPipeline()
-    override val onBeforeNavigate: WebPageWebDriverHandlerPipeline = WebPageWebDriverHandlerPipeline()
-    override val onBeforeCheckDOMState: WebPageWebDriverHandlerPipeline = WebPageWebDriverHandlerPipeline()
-    override val onAfterCheckDOMState: WebPageWebDriverHandlerPipeline = WebPageWebDriverHandlerPipeline()
-    override val onBeforeComputeFeature: WebPageWebDriverHandlerPipeline = WebPageWebDriverHandlerPipeline()
-    override val onAfterComputeFeature: WebPageWebDriverHandlerPipeline = WebPageWebDriverHandlerPipeline()
-    override val onAfterNavigate: WebPageWebDriverHandlerPipeline = WebPageWebDriverHandlerPipeline()
-
-    override fun combine(other: SimulateEventHandler): SimulateEventHandler {
-        onBeforeFetch.addLast(other.onBeforeFetch)
-
-        onBeforeCheckDOMState.addLast(other.onBeforeCheckDOMState)
-        onAfterCheckDOMState.addLast(other.onAfterCheckDOMState)
-        onBeforeComputeFeature.addLast(other.onBeforeComputeFeature)
-        onAfterComputeFeature.addLast(other.onAfterComputeFeature)
-=======
     override val onWillFetch: WebPageWebDriverHandlerPipeline = WebPageWebDriverHandlerPipeline()
     override val onFetched: WebPageWebDriverHandlerPipeline = WebPageWebDriverHandlerPipeline()
 
@@ -656,9 +626,6 @@
         onDidInteract.addLast(other.onDidInteract)
         onWillStopTab.addLast(other.onWillStopTab)
         onTabStopped.addLast(other.onTabStopped)
->>>>>>> 66267149
-
-        onAfterFetch.addLast(other.onAfterFetch)
 
         return this
     }
