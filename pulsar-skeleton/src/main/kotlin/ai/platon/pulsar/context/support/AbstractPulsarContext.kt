--- conflicted
+++ resolved
@@ -318,20 +318,12 @@
     }
 
     /**
-<<<<<<< HEAD
-     * Parse the WebPage using Jsoup
-     */
-    override fun parse(page: WebPage) = JsoupParser(page, unmodifiedConfig).parse()
-
-    override fun parse(page: WebPage, mutableConfig: MutableConfig) = JsoupParser(page, mutableConfig).parse()
-=======
      * Parse the WebPage using parseComponent
      */
     override fun parse(page: WebPage): FeaturedDocument? {
         val parser = loadComponent.parseComponent ?: return null
         return parser.parse(page, noLinkFilter = true).document
     }
->>>>>>> 0a18065b
 
     override fun persist(page: WebPage) {
         webDbOrNull?.put(page, false)
